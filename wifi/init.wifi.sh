--- conflicted
+++ resolved
@@ -96,11 +96,7 @@
 # time. Keep this short so we don't slow down startup too much.
 execns ${NAMESPACE} /system/bin/iptables -w -W 50000 -t nat -A POSTROUTING -s 192.168.232.0/21 -o eth0 -j MASQUERADE
 execns ${NAMESPACE} /system/bin/iptables -w -W 50000 -t nat -A POSTROUTING -s 192.168.200.0/24 -o eth0 -j MASQUERADE
-<<<<<<< HEAD
-/vendor/bin/iw phy phy1 set netns $PID
-=======
 /system/bin/iw phy phy1 set netns $PID
->>>>>>> ae97ddcc
 
 execns ${NAMESPACE} /system/bin/ip addr add 192.168.232.1/21 dev wlan1
 execns ${NAMESPACE} /system/bin/ip link set wlan1 mtu 1400
