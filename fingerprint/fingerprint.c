/*
 * Copyright (C) 2015 The Android Open Source Project
 *
 * Licensed under the Apache License, Version 2.0 (the "License");
 * you may not use this file except in compliance with the License.
 * You may obtain a copy of the License at
 *
 *      http://www.apache.org/licenses/LICENSE-2.0
 *
 * Unless required by applicable law or agreed to in writing, software
 * distributed under the License is distributed on an "AS IS" BASIS,
 * WITHOUT WARRANTIES OR CONDITIONS OF ANY KIND, either express or implied.
 * See the License for the specific language governing permissions and
 * limitations under the License.
 */

/**
 * This is a very basic implementation of fingerprint to allow testing on the emulator. It
 * is *not* meant to be the final implementation on real devices.  For example,  it does *not*
 * implement all of the required features, such as secure template storage and recognition
 * inside a Trusted Execution Environment (TEE). However, this file is a reasonable starting
 * point as developers add fingerprint support to their platform.  See inline comments and
 * recommendations for details.
 *
 * Please see the Android Compatibility Definition Document (CDD) for a full list of requirements
 * and suggestions.
 */
#define LOG_TAG "FingerprintHal"

#include <cutils/log.h>
#include <hardware/hardware.h>
#include <hardware/fingerprint.h>
#include <system/qemu_pipe.h>

#include <errno.h>
#include <endian.h>
#include <inttypes.h>
#include <malloc.h>
#include <poll.h>
#include <stdbool.h>
#include <stdlib.h>
#include <string.h>


<<<<<<< HEAD
#define FINGERPRINT_LISTEN_SERVICE_NAME "fingerprintlisten"
#define FINGERPRINT_FILENAME "emufp.bin"
#define AUTHENTICATOR_ID_FILENAME "emuauthid.bin"
=======
#define FINGERPRINT_LISTEN_SERVICE_NAME "pipe:qemud:fingerprintlisten"
#define FINGERPRINT_FILENAME \
    "/data/system/users/0/fpdata/emulator_fingerprint_storage.bin"
>>>>>>> d6b1ea81
#define MAX_COMM_CHARS 128
#define MAX_COMM_ERRORS 8
// Typical devices will allow up to 5 fingerprints per user to maintain performance of
// t < 500ms for recognition.  This is the total number of fingerprints we'll store.
#define MAX_NUM_FINGERS 20
#define MAX_FID_VALUE 0x7FFFFFFF  // Arbitrary limit

/**
 * Most devices will have an internal state machine resembling this. There are 3 basic states, as
 * shown below. When device is not authenticating or enrolling, it is expected to be in
 * the idle state.
 *
 * Note that this is completely independent of device wake state.  If the hardware device was in
 * the "scan" state when the device drops into power collapse, it should resume scanning when power
 * is restored.  This is to facilitate rapid touch-to-unlock from keyguard.
 */
typedef enum worker_state_t {
    STATE_IDLE = 0,
    STATE_ENROLL,
    STATE_SCAN,
    STATE_EXIT
} worker_state_t;

typedef struct worker_thread_t {
    pthread_t thread;
    worker_state_t state;
    uint64_t secureid[MAX_NUM_FINGERS];
    uint64_t fingerid[MAX_NUM_FINGERS];
    char fp_filename[PATH_MAX];
    char authid_filename[PATH_MAX];
} worker_thread_t;

typedef struct qemu_fingerprint_device_t {
    fingerprint_device_t device;  // "inheritance"
    worker_thread_t listener;
    uint64_t op_id;
    uint64_t challenge;
    uint64_t user_id;
    uint64_t group_id;
    uint64_t secure_user_id;
    uint64_t authenticator_id;
    int qchanfd;
    pthread_mutex_t lock;
} qemu_fingerprint_device_t;

/******************************************************************************/

static FILE* openForWrite(const char* filename);

static void saveFingerprint(worker_thread_t* listener, int idx) {
    ALOGD("----------------> %s -----------------> idx %d", __FUNCTION__, idx);

    // Save fingerprints to file
    FILE* fp = openForWrite(listener->fp_filename);
    if (fp == NULL) {
        ALOGE("Could not open fingerprints storage at %s; "
              "fingerprints won't be saved",
              listener->fp_filename);
        perror("Failed to open file");
        return;
    }

    ALOGD("Write fingerprint[%d] (0x%" PRIx64 ",0x%" PRIx64 ")", idx,
          listener->secureid[idx], listener->fingerid[idx]);

    if (fseek(fp, (idx) * sizeof(uint64_t), SEEK_SET) < 0) {
        ALOGE("Failed while seeking for fingerprint[%d] in emulator storage",
              idx);
        fclose(fp);
        return;
    }
    int ns = fwrite(&listener->secureid[idx], sizeof(uint64_t), 1, fp);

    if (fseek(fp, (MAX_NUM_FINGERS + idx) * sizeof(uint64_t), SEEK_SET) < 0) {
        ALOGE("Failed while seeking for fingerprint[%d] in emulator storage",
              idx);
        fclose(fp);
        return;
    }
    int nf = fwrite(&listener->fingerid[idx], sizeof(uint64_t), 1, fp);
    if (ns != 1 || ns !=1)
        ALOGW("Corrupt emulator fingerprints storage; could not save "
              "fingerprints");

    fclose(fp);

    return;
}

static FILE* openForWrite(const char* filename) {

    if (!filename) return NULL;

    FILE* fp = fopen(filename, "r+");  // write but don't truncate
    if (fp == NULL) {
        fp = fopen(filename, "w");
        if (fp) {
            uint64_t zero = 0;
            int i = 0;
            for (i = 0; i < 2*MAX_NUM_FINGERS; ++i) {
                fwrite(&zero, sizeof(uint64_t), 1, fp);
            }

            //the last one is for authenticator id
            fwrite(&zero, sizeof(uint64_t), 1, fp);
        }
    }
    return fp;
}

static void saveAuthenticatorId(const char* filename, uint64_t authenid) {
    ALOGD("----------------> %s ----------------->", __FUNCTION__);
    FILE* fp = openForWrite(filename);
    if (!fp) {
        ALOGE("Failed to open emulator storage file to save authenticator id");
        return;
    }

    rewind(fp);

    int na = fwrite(&authenid, sizeof(authenid), 1, fp);
    if (na != 1) {
        ALOGE("Failed while writing authenticator id in emulator storage");
    }

    ALOGD("Save authenticator id (0x%" PRIx64 ")", authenid);

    fclose(fp);
}

static void loadAuthenticatorId(const char* authid_filename, uint64_t* pauthenid) {
    ALOGD("----------------> %s ----------------->", __FUNCTION__);
    FILE* fp = fopen(authid_filename, "r");
    if (fp == NULL) {
        ALOGE("Could not load authenticator id from storage at %s; "
              "it has not yet been created.",
              authid_filename);
        perror("Failed to open/create file");
        return;
    }

    rewind(fp);

    int na = fread(pauthenid, sizeof(*pauthenid), 1, fp);
    if (na != 1)
        ALOGW("Corrupt emulator authenticator id storage (read %d)", na);

    ALOGD("Read authenticator id (0x%" PRIx64 ")", *pauthenid);

    fclose(fp);

    return;
}

static void loadFingerprints(worker_thread_t* listener) {
    ALOGD("----------------> %s ----------------->", __FUNCTION__);
    FILE* fp = fopen(listener->fp_filename, "r");
    if (fp == NULL) {
        ALOGE("Could not load fingerprints from storage at %s; "
              "it has not yet been created.",
              listener->fp_filename);
        perror("Failed to open/create file");
        return;
    }

    int ns = fread(listener->secureid, MAX_NUM_FINGERS * sizeof(uint64_t), 1,
                   fp);
    int nf = fread(listener->fingerid, MAX_NUM_FINGERS * sizeof(uint64_t), 1,
                   fp);
    if (ns != 1 || nf != 1)
        ALOGW("Corrupt emulator fingerprints storage (read %d+%db)", ns, nf);

    int i = 0;
    for (i = 0; i < MAX_NUM_FINGERS; i++)
        ALOGD("Read fingerprint %d (0x%" PRIx64 ",0x%" PRIx64 ")", i,
              listener->secureid[i], listener->fingerid[i]);

    fclose(fp);

    return;
}

/******************************************************************************/

static uint64_t get_64bit_rand() {
    // This should use a cryptographically-secure random number generator like arc4random().
    // It should be generated inside of the TEE where possible. Here we just use something
    // very simple.
    ALOGD("----------------> %s ----------------->", __FUNCTION__);
    uint64_t r = (((uint64_t)rand()) << 32) | ((uint64_t)rand());
    return r != 0 ? r : 1;
}

static uint64_t fingerprint_get_auth_id(struct fingerprint_device* device) {
    // This should return the authentication_id generated when the fingerprint template database
    // was created.  Though this isn't expected to be secret, it is reasonable to expect it to be
    // cryptographically generated to avoid replay attacks.
    qemu_fingerprint_device_t* qdev = (qemu_fingerprint_device_t*)device;
    ALOGD("----------------> %s ----------------->", __FUNCTION__);
    uint64_t authenticator_id = 0;
    pthread_mutex_lock(&qdev->lock);
    authenticator_id = qdev->authenticator_id;
    pthread_mutex_unlock(&qdev->lock);

    ALOGD("----------------> %s auth id %" PRIx64 "----------------->", __FUNCTION__, authenticator_id);
    return authenticator_id;
}

<<<<<<< HEAD
static int fingerprint_set_active_group(struct fingerprint_device *device, uint32_t gid,
        const char *path) {
    ALOGD("----------------> %s -----------------> path %s", __FUNCTION__, path);
    qemu_fingerprint_device_t* qdev = (qemu_fingerprint_device_t*)device;
    pthread_mutex_lock(&qdev->lock);
    qdev->group_id = gid;
    snprintf(qdev->listener.fp_filename, sizeof(qdev->listener.fp_filename),
            "%s/%s", path, FINGERPRINT_FILENAME);
    snprintf(qdev->listener.authid_filename, sizeof(qdev->listener.authid_filename),
            "%s/%s", path, AUTHENTICATOR_ID_FILENAME);
    uint64_t authenticator_id = 0;
    loadFingerprints(&qdev->listener);
    loadAuthenticatorId(qdev->listener.authid_filename, &authenticator_id);
    if (authenticator_id == 0) {
        // firs time, create an authenticator id
        authenticator_id = get_64bit_rand();
        // save it to disk
        saveAuthenticatorId(qdev->listener.authid_filename, authenticator_id);
    }

    qdev->authenticator_id = authenticator_id;
    pthread_mutex_unlock(&qdev->lock);

=======
static int fingerprint_set_active_group(
        struct fingerprint_device __unused *device, uint32_t __unused gid,
        const char * __unused path) {
    // Groups are a future feature.  For now, the framework sends the profile owner's id (userid)
    // as the primary group id for the user.  This code should create a tuple (groupId, fingerId)
    // that represents a single fingerprint entity in the database.  For now we just generate
    // globally unique ids.
    ALOGW("Setting active finger group not implemented");
>>>>>>> d6b1ea81
    return 0;
}

/**
 * If fingerprints are enrolled, then this function is expected to put the sensor into a
 * "scanning" state where it's actively scanning and recognizing fingerprint features.
 * Actual authentication must happen in TEE and should be monitored in a separate thread
 * since this function is expected to return immediately.
 */
static int fingerprint_authenticate(struct fingerprint_device *device,
    uint64_t operation_id, __unused uint32_t gid)
{
    qemu_fingerprint_device_t* qdev = (qemu_fingerprint_device_t*)device;

    pthread_mutex_lock(&qdev->lock);
    qdev->op_id = operation_id;
    qdev->listener.state = STATE_SCAN;
    pthread_mutex_unlock(&qdev->lock);

    return 0;
}

/**
 * This is expected to put the sensor into an "enroll" state where it's actively scanning and
 * working towards a finished fingerprint database entry. Authentication must happen in
 * a separate thread since this function is expected to return immediately.
 *
 * Note: This method should always generate a new random authenticator_id.
 *
 * Note: As with fingerprint_authenticate(), this would run in TEE on a real device.
 */
static int fingerprint_enroll(struct fingerprint_device *device,
        const hw_auth_token_t *hat,
        uint32_t __unused gid,
        uint32_t __unused timeout_sec) {
    ALOGD("fingerprint_enroll");
    qemu_fingerprint_device_t* dev = (qemu_fingerprint_device_t*)device;
    if (!hat) {
        ALOGW("%s: null auth token", __func__);
        return -EPROTONOSUPPORT;
    }
    if (hat->challenge == dev->challenge) {
        // The secure_user_id retrieved from the auth token should be stored
        // with the enrolled fingerprint template and returned in the auth result
        // for a successful authentication with that finger.
        dev->secure_user_id = hat->user_id;
    } else {
        ALOGW("%s: invalid auth token", __func__);
    }

    if (hat->version != HW_AUTH_TOKEN_VERSION) {
        return -EPROTONOSUPPORT;
    }
    if (hat->challenge != dev->challenge && !(hat->authenticator_type & HW_AUTH_FINGERPRINT)) {
        return -EPERM;
    }

    dev->user_id = hat->user_id;

    pthread_mutex_lock(&dev->lock);
    dev->listener.state = STATE_ENROLL;
    pthread_mutex_unlock(&dev->lock);

    // fingerprint id, authenticator id, and secure_user_id
    // will be stored by worked thread

    return 0;

}

/**
 * The pre-enrollment step is simply to get an authentication token that can be wrapped and
 * verified at a later step.  The primary purpose is to return a token that protects against
 * spoofing and replay attacks. It is passed to password authentication where it is wrapped and
 * propagated to the enroll step.
 */
static uint64_t fingerprint_pre_enroll(struct fingerprint_device *device) {
    ALOGD("----------------> %s ----------------->", __FUNCTION__);
    uint64_t challenge = 0;
    qemu_fingerprint_device_t* qdev = (qemu_fingerprint_device_t*)device;

    // The challenge will typically be a cryptographically-secure key
    // coming from the TEE so it can be verified at a later step. For now we just generate a
    // random value.
    challenge = get_64bit_rand();

    pthread_mutex_lock(&qdev->lock);
    qdev->challenge = challenge;
    pthread_mutex_unlock(&qdev->lock);

    return challenge;
}

static int fingerprint_post_enroll(struct fingerprint_device* device) {
    ALOGD("----------------> %s ----------------->", __FUNCTION__);
    qemu_fingerprint_device_t* qdev = (qemu_fingerprint_device_t*)device;

    pthread_mutex_lock(&qdev->lock);
    qdev->challenge = 0;
    pthread_mutex_unlock(&qdev->lock);

    return 0;
}

/**
 * Cancel is called by the framework to cancel an outstanding event.  This should *not* be called
 * by the driver since it will cause the framework to stop listening for fingerprints.
 */
static int fingerprint_cancel(struct fingerprint_device *device) {
    ALOGD("----------------> %s ----------------->", __FUNCTION__);
    qemu_fingerprint_device_t* qdev = (qemu_fingerprint_device_t*)device;

<<<<<<< HEAD
=======
    fingerprint_msg_t msg = {};
    msg.type = FINGERPRINT_ERROR;
    msg.data.error = FINGERPRINT_ERROR_CANCELED;

>>>>>>> d6b1ea81
    pthread_mutex_lock(&qdev->lock);
    qdev->listener.state = STATE_IDLE;
    pthread_mutex_unlock(&qdev->lock);

    fingerprint_msg_t msg = {0, {0}};
    msg.type = FINGERPRINT_ERROR;
    msg.data.error = FINGERPRINT_ERROR_CANCELED;
    qdev->device.notify(&msg);

    return 0;
}

static int fingerprint_enumerate(struct fingerprint_device *device) {
    ALOGD("----------------> %s ----------------->", __FUNCTION__);
    if (device == NULL) {
        ALOGE("Cannot enumerate saved fingerprints with uninitialized params");
        return -1;
    }

    qemu_fingerprint_device_t* qdev = (qemu_fingerprint_device_t*)device;
    int template_count = 0;
    for (int i = 0; i < MAX_NUM_FINGERS; i++) {
        if (qdev->listener.secureid[i] != 0 ||
            qdev->listener.fingerid[i] != 0) {
            ALOGD("ENUM: Fingerprint [%d] = 0x%" PRIx64 ",%" PRIx64, i,
                  qdev->listener.secureid[i], qdev->listener.fingerid[i]);
            template_count++;
        }
    }
    fingerprint_msg_t message = {0, {0}};
    message.type = FINGERPRINT_TEMPLATE_ENUMERATING;
    message.data.enumerated.finger.gid = qdev->group_id;
    for (int i = 0; i < MAX_NUM_FINGERS; i++) {
        if (qdev->listener.secureid[i] != 0 ||
            qdev->listener.fingerid[i] != 0) {
            template_count--;
            message.data.enumerated.remaining_templates = template_count;
            message.data.enumerated.finger.fid = qdev->listener.fingerid[i];
            qdev->device.notify(&message);
        }
    }

    return 0;
}

static int fingerprint_remove(struct fingerprint_device *device,
        uint32_t __unused gid, uint32_t fid) {
    int idx = 0;
<<<<<<< HEAD
    fingerprint_msg_t msg = {0, {0}};
=======
    fingerprint_msg_t msg = {};
>>>>>>> d6b1ea81
    ALOGD("----------------> %s -----------------> fid %d", __FUNCTION__, fid);
    if (device == NULL) {
        ALOGE("Can't remove fingerprint (gid=%d, fid=%d); "
              "device not initialized properly",
              gid, fid);
        return -1;
    }

    qemu_fingerprint_device_t* qdev = (qemu_fingerprint_device_t*)device;

    if (fid == 0) {
        // Delete all fingerprints
        // I'll do this one at a time, so I am not
        // holding the mutext during the notification
        bool listIsEmpty;
        do {
            pthread_mutex_lock(&qdev->lock);
            listIsEmpty = true;  // Haven't seen a valid entry yet
            for (idx = 0; idx < MAX_NUM_FINGERS; idx++) {
                uint32_t theFid = qdev->listener.fingerid[idx];
                if (theFid != 0) {
                    // Delete this entry
                    qdev->listener.secureid[idx] = 0;
                    qdev->listener.fingerid[idx] = 0;
                    saveFingerprint(&qdev->listener, idx);

                    // Send a notification that we deleted this one
                    pthread_mutex_unlock(&qdev->lock);
                    msg.type = FINGERPRINT_TEMPLATE_REMOVED;
                    msg.data.removed.finger.fid = theFid;
                    device->notify(&msg);

                    // Because we released the mutex, the list
                    // may have changed. Restart the 'for' loop
                    // after reacquiring the mutex.
                    listIsEmpty = false;
                    break;
                }
            }  // end for (idx < MAX_NUM_FINGERS)
        } while (!listIsEmpty);
        msg.type = FINGERPRINT_TEMPLATE_REMOVED;
        msg.data.removed.finger.fid = 0;
        device->notify(&msg);
        qdev->listener.state = STATE_IDLE;
        pthread_mutex_unlock(&qdev->lock);
    } else {
        // Delete one fingerprint
        // Look for this finger ID in our table.
        pthread_mutex_lock(&qdev->lock);
        for (idx = 0; idx < MAX_NUM_FINGERS; idx++) {
            if (qdev->listener.fingerid[idx] == fid &&
                qdev->listener.secureid[idx] != 0) {
                // Found it!
                break;
            }
        }
        if (idx >= MAX_NUM_FINGERS) {
            qdev->listener.state = STATE_IDLE;
            pthread_mutex_unlock(&qdev->lock);
            ALOGE("Fingerprint ID %d not found", fid);
            return FINGERPRINT_ERROR;
        }

        qdev->listener.secureid[idx] = 0;
        qdev->listener.fingerid[idx] = 0;
        saveFingerprint(&qdev->listener, idx);

        qdev->listener.state = STATE_IDLE;
        pthread_mutex_unlock(&qdev->lock);

        msg.type = FINGERPRINT_TEMPLATE_REMOVED;
        msg.data.removed.finger.fid = fid;
        device->notify(&msg);
    }

    return 0;
}

static int set_notify_callback(struct fingerprint_device *device,
                               fingerprint_notify_t notify) {
    ALOGD("----------------> %s ----------------->", __FUNCTION__);
    if (device == NULL || notify == NULL) {
        ALOGE("Failed to set notify callback @ %p for fingerprint device %p",
              device, notify);
        return -1;
    }

    qemu_fingerprint_device_t* qdev = (qemu_fingerprint_device_t*)device;
    pthread_mutex_lock(&qdev->lock);
    qdev->listener.state = STATE_IDLE;
    device->notify = notify;
    pthread_mutex_unlock(&qdev->lock);
    ALOGD("fingerprint callback notification set");

    return 0;
}

static bool is_valid_fid(qemu_fingerprint_device_t* qdev, uint64_t fid) {
    int idx = 0;
    if (0 == fid) { return false; }
    for (idx = 0; idx < MAX_NUM_FINGERS; idx++) {
        if (qdev->listener.fingerid[idx] == fid) {
            return true;
        }
    }
    return false;
}

static void send_scan_notice(qemu_fingerprint_device_t* qdev, int fid) {
    ALOGD("----------------> %s ----------------->", __FUNCTION__);

    // acquired message
<<<<<<< HEAD
    fingerprint_msg_t acqu_msg = {0, {0}};
=======
    fingerprint_msg_t acqu_msg = {};
>>>>>>> d6b1ea81
    acqu_msg.type = FINGERPRINT_ACQUIRED;
    acqu_msg.data.acquired.acquired_info = FINGERPRINT_ACQUIRED_GOOD;

    // authenticated message
<<<<<<< HEAD
    fingerprint_msg_t auth_msg = {0, {0}};
=======
    fingerprint_msg_t auth_msg = {};
>>>>>>> d6b1ea81
    auth_msg.type = FINGERPRINT_AUTHENTICATED;
    auth_msg.data.authenticated.finger.fid = is_valid_fid(qdev, fid) ? fid : 0;
    auth_msg.data.authenticated.finger.gid = 0;  // unused
    auth_msg.data.authenticated.hat.version = HW_AUTH_TOKEN_VERSION;
    auth_msg.data.authenticated.hat.authenticator_type =
            htobe32(HW_AUTH_FINGERPRINT);
    auth_msg.data.authenticated.hat.challenge = qdev->op_id;
    auth_msg.data.authenticated.hat.authenticator_id = qdev->authenticator_id;
    auth_msg.data.authenticated.hat.user_id = qdev->secure_user_id;
    struct timespec ts;
    clock_gettime(CLOCK_MONOTONIC, &ts);
    auth_msg.data.authenticated.hat.timestamp =
            htobe64((uint64_t)ts.tv_sec * 1000 + ts.tv_nsec / 1000000);

    //  pthread_mutex_lock(&qdev->lock);
    qdev->device.notify(&acqu_msg);
    qdev->device.notify(&auth_msg);
    //  pthread_mutex_unlock(&qdev->lock);

    return;
}

static void send_enroll_notice(qemu_fingerprint_device_t* qdev, int fid) {
    ALOGD("----------------> %s -----------------> fid %d", __FUNCTION__, fid);

    if (fid == 0) {
        ALOGD("Fingerprint ID is zero (invalid)");
        return;
    }
    if (qdev->secure_user_id == 0) {
        ALOGD("Secure user ID is zero (invalid)");
        return;
    }

    // Find an available entry in the table
    pthread_mutex_lock(&qdev->lock);
    int idx = 0;
    for (idx = 0; idx < MAX_NUM_FINGERS; idx++) {
        if (qdev->listener.secureid[idx] == 0 ||
            qdev->listener.fingerid[idx] == 0) {
            // This entry is available
            break;
        }
    }
    if (idx >= MAX_NUM_FINGERS) {
        qdev->listener.state = STATE_SCAN;
        pthread_mutex_unlock(&qdev->lock);
        ALOGD("Fingerprint ID table is full");
        return;
    }

    qdev->listener.secureid[idx] = qdev->secure_user_id;
    qdev->listener.fingerid[idx] = fid;
    saveFingerprint(&qdev->listener, idx);

    qdev->listener.state = STATE_SCAN;
    pthread_mutex_unlock(&qdev->lock);

    // LOCKED notification?
<<<<<<< HEAD
    fingerprint_msg_t msg = {0, {0}};
=======
    fingerprint_msg_t msg = {};
>>>>>>> d6b1ea81
    msg.type = FINGERPRINT_TEMPLATE_ENROLLING;
    msg.data.enroll.finger.fid = fid;
    msg.data.enroll.samples_remaining = 0;
    qdev->device.notify(&msg);

    return;
}

static worker_state_t getListenerState(qemu_fingerprint_device_t* dev) {
    ALOGV("----------------> %s ----------------->", __FUNCTION__);
    worker_state_t state = STATE_IDLE;

    pthread_mutex_lock(&dev->lock);
    state = dev->listener.state;
    pthread_mutex_unlock(&dev->lock);

    return state;
}

/**
 * This a very simple event loop for the fingerprint sensor. For a given state (enroll, scan),
 * this would receive events from the sensor and forward them to fingerprintd using the
 * notify() method.
 *
 * In this simple example, we open a qemu channel (a pipe) where the developer can inject events to
 * exercise the API and test application code.
 *
 * The scanner should remain in the scanning state until either an error occurs or the operation
 * completes.
 *
 * Recoverable errors such as EINTR should be handled locally;  they should not
 * be propagated unless there's something the user can do about it (e.g. "clean sensor"). Such
 * messages should go through the onAcquired() interface.
 *
 * If an unrecoverable error occurs, an acquired message (e.g. ACQUIRED_PARTIAL) should be sent,
 * followed by an error message (e.g. FINGERPRINT_ERROR_UNABLE_TO_PROCESS).
 *
 * Note that this event loop would typically run in TEE since it must interact with the sensor
 * hardware and handle raw fingerprint data and encrypted templates.  It is expected that
 * this code monitors the TEE for resulting events, such as enrollment and authentication status.
 * Here we just have a very simple event loop that monitors a qemu channel for pseudo events.
 */
static void* listenerFunction(void* data) {
    ALOGD("----------------> %s ----------------->", __FUNCTION__);
    qemu_fingerprint_device_t* qdev = (qemu_fingerprint_device_t*)data;

    pthread_mutex_lock(&qdev->lock);
    qdev->qchanfd = qemu_pipe_open(FINGERPRINT_LISTEN_SERVICE_NAME);
    if (qdev->qchanfd < 0) {
        ALOGE("listener cannot open fingerprint listener service exit");
        pthread_mutex_unlock(&qdev->lock);
        return NULL;
    }
    qdev->listener.state = STATE_IDLE;
    pthread_mutex_unlock(&qdev->lock);

    static const char kListenCmd[] = "listen";
    size_t kListenCmdSize = sizeof(kListenCmd) - 1U;
    if (qemu_pipe_frame_send(qdev->qchanfd, kListenCmd, kListenCmdSize) < 0) {
        ALOGE("cannot write fingerprint 'listen' to host");
        goto done_quiet;
    }

    int comm_errors = 0;
    struct pollfd pfd = {
        .fd = qdev->qchanfd,
        .events = POLLIN,
    };
    while (1) {
        int size = 0;
        int fid = 0;
        char buffer[MAX_COMM_CHARS] = {0};
        bool disconnected = false;
        while (1) {
            if (getListenerState(qdev) == STATE_EXIT) {
                ALOGD("Received request to exit listener thread");
                goto done;
            }

            // Reset revents before poll() (just to be safe)
            pfd.revents = 0;

            // Poll qemud channel for 5 seconds
            // TODO: Eliminate the timeout so that polling can be interrupted
            // instantly. One possible solution is to follow the example of
            // android::Looper ($AOSP/system/core/include/utils/Looper.h and
            // $AOSP/system/core/libutils/Looper.cpp), which makes use of an
            // additional file descriptor ("wake event fd").
            int nfds = poll(&pfd, 1, 5000);
            if (nfds < 0) {
                ALOGE("Could not poll qemud channel: %s", strerror(errno));
                goto done;
            }

            if (!nfds) {
                // poll() timed out - try again
                continue;
            }

            // assert(nfds == 1)
            if (pfd.revents & POLLIN) {
                // Input data being available doesn't rule out a disconnection
                disconnected = pfd.revents & (POLLERR | POLLHUP);
                break;  // Exit inner while loop
            } else {
                // Some event(s) other than "input data available" occurred,
                // i.e. POLLERR or POLLHUP, indicating a disconnection
                ALOGW("Lost connection to qemud channel");
                goto done;
            }
        }

        // Shouldn't block since we were just notified of a POLLIN event
        if ((size = qemu_pipe_frame_recv(qdev->qchanfd, buffer,
                                         sizeof(buffer) - 1)) > 0) {
            buffer[size] = '\0';
            if (sscanf(buffer, "on:%d", &fid) == 1) {
                if (fid > 0 && fid <= MAX_FID_VALUE) {
                    switch (qdev->listener.state) {
                        case STATE_ENROLL:
                            send_enroll_notice(qdev, fid);
                            break;
                        case STATE_SCAN:
                            send_scan_notice(qdev, fid);
                            break;
                        default:
                            ALOGE("fingerprint event listener at unexpected "
                                  "state 0%x",
                                  qdev->listener.state);
                    }
                } else {
                    ALOGE("fingerprintid %d not in valid range [%d, %d] and "
                          "will be "
                          "ignored",
                          fid, 1, MAX_FID_VALUE);
                    continue;
                }
            } else if (strncmp("off", buffer, 3) == 0) {
                // TODO: Nothing to do here ? Looks valid
                ALOGD("fingerprint ID %d off", fid);
            } else {
                ALOGE("Invalid command '%s' to fingerprint listener", buffer);
            }

            if (disconnected) {
                ALOGW("Connection to qemud channel has been lost");
                break;
            }
        } else {
            ALOGE("fingerprint listener receive failure");
            if (comm_errors > MAX_COMM_ERRORS)
                break;
        }
    }

done:
    ALOGD("Listener exit with %d receive errors", comm_errors);
done_quiet:
    close(qdev->qchanfd);
    return NULL;
}

static int fingerprint_close(hw_device_t* device) {
    ALOGD("----------------> %s ----------------->", __FUNCTION__);
    if (device == NULL) {
        ALOGE("fingerprint hw device is NULL");
        return -1;
    }

    qemu_fingerprint_device_t* qdev = (qemu_fingerprint_device_t*)device;
    pthread_mutex_lock(&qdev->lock);
    // Ask listener thread to exit
    qdev->listener.state = STATE_EXIT;
    pthread_mutex_unlock(&qdev->lock);

    pthread_join(qdev->listener.thread, NULL);
    pthread_mutex_destroy(&qdev->lock);
    free(qdev);

    return 0;
}

static int fingerprint_open(const hw_module_t* module, const char __unused *id,
                            hw_device_t** device)
{

    ALOGD("----------------> %s ----------------->", __FUNCTION__);
    if (device == NULL) {
        ALOGE("NULL device on open");
        return -EINVAL;
    }

    qemu_fingerprint_device_t* qdev = (qemu_fingerprint_device_t*)calloc(
            1, sizeof(qemu_fingerprint_device_t));
    if (qdev == NULL) {
        ALOGE("Insufficient memory for virtual fingerprint device");
        return -ENOMEM;
    }


    qdev->device.common.tag = HARDWARE_DEVICE_TAG;
    qdev->device.common.version = HARDWARE_MODULE_API_VERSION(2, 1);
    qdev->device.common.module = (struct hw_module_t*)module;
    qdev->device.common.close = fingerprint_close;

    qdev->device.pre_enroll = fingerprint_pre_enroll;
    qdev->device.enroll = fingerprint_enroll;
    qdev->device.post_enroll = fingerprint_post_enroll;
    qdev->device.get_authenticator_id = fingerprint_get_auth_id;
    qdev->device.set_active_group = fingerprint_set_active_group;
    qdev->device.authenticate = fingerprint_authenticate;
    qdev->device.cancel = fingerprint_cancel;
    qdev->device.enumerate = fingerprint_enumerate;
    qdev->device.remove = fingerprint_remove;
    qdev->device.set_notify = set_notify_callback;
    qdev->device.notify = NULL;

    // init and create listener thread
    pthread_mutex_init(&qdev->lock, NULL);
    if (pthread_create(&qdev->listener.thread, NULL, listenerFunction, qdev) !=
        0)
        return -1;

    // "Inheritance" / casting
    *device = &qdev->device.common;

    return 0;
}

static struct hw_module_methods_t fingerprint_module_methods = {
    .open = fingerprint_open,
};

fingerprint_module_t HAL_MODULE_INFO_SYM = {
    .common = {
        .tag                = HARDWARE_MODULE_TAG,
        .module_api_version = FINGERPRINT_MODULE_API_VERSION_2_1,
        .hal_api_version    = HARDWARE_HAL_API_VERSION,
        .id                 = FINGERPRINT_HARDWARE_MODULE_ID,
        .name               = "Emulator Fingerprint HAL",
        .author             = "The Android Open Source Project",
        .methods            = &fingerprint_module_methods,
    },
};<|MERGE_RESOLUTION|>--- conflicted
+++ resolved
@@ -42,15 +42,9 @@
 #include <string.h>
 
 
-<<<<<<< HEAD
-#define FINGERPRINT_LISTEN_SERVICE_NAME "fingerprintlisten"
+#define FINGERPRINT_LISTEN_SERVICE_NAME "pipe:qemud:fingerprintlisten"
 #define FINGERPRINT_FILENAME "emufp.bin"
 #define AUTHENTICATOR_ID_FILENAME "emuauthid.bin"
-=======
-#define FINGERPRINT_LISTEN_SERVICE_NAME "pipe:qemud:fingerprintlisten"
-#define FINGERPRINT_FILENAME \
-    "/data/system/users/0/fpdata/emulator_fingerprint_storage.bin"
->>>>>>> d6b1ea81
 #define MAX_COMM_CHARS 128
 #define MAX_COMM_ERRORS 8
 // Typical devices will allow up to 5 fingerprints per user to maintain performance of
@@ -259,7 +253,6 @@
     return authenticator_id;
 }
 
-<<<<<<< HEAD
 static int fingerprint_set_active_group(struct fingerprint_device *device, uint32_t gid,
         const char *path) {
     ALOGD("----------------> %s -----------------> path %s", __FUNCTION__, path);
@@ -283,16 +276,6 @@
     qdev->authenticator_id = authenticator_id;
     pthread_mutex_unlock(&qdev->lock);
 
-=======
-static int fingerprint_set_active_group(
-        struct fingerprint_device __unused *device, uint32_t __unused gid,
-        const char * __unused path) {
-    // Groups are a future feature.  For now, the framework sends the profile owner's id (userid)
-    // as the primary group id for the user.  This code should create a tuple (groupId, fingerId)
-    // that represents a single fingerprint entity in the database.  For now we just generate
-    // globally unique ids.
-    ALOGW("Setting active finger group not implemented");
->>>>>>> d6b1ea81
     return 0;
 }
 
@@ -405,13 +388,6 @@
     ALOGD("----------------> %s ----------------->", __FUNCTION__);
     qemu_fingerprint_device_t* qdev = (qemu_fingerprint_device_t*)device;
 
-<<<<<<< HEAD
-=======
-    fingerprint_msg_t msg = {};
-    msg.type = FINGERPRINT_ERROR;
-    msg.data.error = FINGERPRINT_ERROR_CANCELED;
-
->>>>>>> d6b1ea81
     pthread_mutex_lock(&qdev->lock);
     qdev->listener.state = STATE_IDLE;
     pthread_mutex_unlock(&qdev->lock);
@@ -460,11 +436,7 @@
 static int fingerprint_remove(struct fingerprint_device *device,
         uint32_t __unused gid, uint32_t fid) {
     int idx = 0;
-<<<<<<< HEAD
     fingerprint_msg_t msg = {0, {0}};
-=======
-    fingerprint_msg_t msg = {};
->>>>>>> d6b1ea81
     ALOGD("----------------> %s -----------------> fid %d", __FUNCTION__, fid);
     if (device == NULL) {
         ALOGE("Can't remove fingerprint (gid=%d, fid=%d); "
@@ -577,20 +549,12 @@
     ALOGD("----------------> %s ----------------->", __FUNCTION__);
 
     // acquired message
-<<<<<<< HEAD
     fingerprint_msg_t acqu_msg = {0, {0}};
-=======
-    fingerprint_msg_t acqu_msg = {};
->>>>>>> d6b1ea81
     acqu_msg.type = FINGERPRINT_ACQUIRED;
     acqu_msg.data.acquired.acquired_info = FINGERPRINT_ACQUIRED_GOOD;
 
     // authenticated message
-<<<<<<< HEAD
     fingerprint_msg_t auth_msg = {0, {0}};
-=======
-    fingerprint_msg_t auth_msg = {};
->>>>>>> d6b1ea81
     auth_msg.type = FINGERPRINT_AUTHENTICATED;
     auth_msg.data.authenticated.finger.fid = is_valid_fid(qdev, fid) ? fid : 0;
     auth_msg.data.authenticated.finger.gid = 0;  // unused
@@ -650,11 +614,7 @@
     pthread_mutex_unlock(&qdev->lock);
 
     // LOCKED notification?
-<<<<<<< HEAD
     fingerprint_msg_t msg = {0, {0}};
-=======
-    fingerprint_msg_t msg = {};
->>>>>>> d6b1ea81
     msg.type = FINGERPRINT_TEMPLATE_ENROLLING;
     msg.data.enroll.finger.fid = fid;
     msg.data.enroll.samples_remaining = 0;
