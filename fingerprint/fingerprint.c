--- conflicted
+++ resolved
@@ -14,7 +14,6 @@
  * limitations under the License.
  */
 
-<<<<<<< HEAD
 /**
  * This is a very basic implementation of fingerprint to allow testing on the emulator. It
  * is *not* meant to be the final implementation on real devices.  For example,  it does *not*
@@ -26,17 +25,7 @@
  * Please see the Android Compatibility Definition Document (CDD) for a full list of requirements
  * and suggestions.
  */
-#define  FINGERPRINT_LISTEN_SERVICE_NAME "fingerprintlisten"
-#define  FINGERPRINT_TXT_FILENAME "/data/fingerprint.txt"
-
 #define LOG_TAG "FingerprintHal"
-
-// Typical devices will allow up to 5 fingerprints per user to maintain performance of 
-// t < 500ms for recognition.  This is the total number of fingerprints we'll store.
-#define MAX_NUM_FINGERS 32
-=======
-#define LOG_TAG "FingerprintHal"
->>>>>>> b82a006c
 
 #include <errno.h>
 #include <endian.h>
@@ -48,35 +37,30 @@
 #include <hardware/fingerprint.h>
 #include <hardware/qemud.h>
 
-<<<<<<< HEAD
-/**
- * Most devices will have an internal state machine resembling this. There are 3 basic states, as
- * shown below. When device is not authenticating or enrolling, it is expected to be in
- * the idle state.
- *
- * Note that this is completely independent of device wake state.  If the hardware device was in
- * the "scan" state when the device drops into power collapse, it should resume scanning when power
- * is restored.  This is to facilitate rapid touch-to-unlock from keyguard.
- */
-typedef enum worker_state_t {
-    STATE_ENROLL = 1,
-    STATE_SCAN = 2,
-    STATE_IDLE = 3,
-=======
 #define FINGERPRINT_LISTEN_SERVICE_NAME "fingerprintlisten"
 #define FINGERPRINT_FILENAME \
     "/data/system/users/0/fpdata/emulator_fingerprint_storage.bin"
 #define MAX_COMM_CHARS 128
 #define MAX_COMM_ERRORS 8
+// Typical devices will allow up to 5 fingerprints per user to maintain performance of
+// t < 500ms for recognition.  This is the total number of fingerprints we'll store.
 #define MAX_NUM_FINGERS 20
 #define MAX_FID_VALUE 0x7FFFFFFF  // Arbitrary limit
 
+/**
+ * Most devices will have an internal state machine resembling this. There are 3 basic states, as
+ * shown below. When device is not authenticating or enrolling, it is expected to be in
+ * the idle state.
+ *
+ * Note that this is completely independent of device wake state.  If the hardware device was in
+ * the "scan" state when the device drops into power collapse, it should resume scanning when power
+ * is restored.  This is to facilitate rapid touch-to-unlock from keyguard.
+ */
 typedef enum worker_state_t {
     STATE_IDLE = 0,
     STATE_ENROLL,
     STATE_SCAN,
     STATE_EXIT
->>>>>>> b82a006c
 } worker_state_t;
 
 typedef struct worker_thread_t {
@@ -99,16 +83,7 @@
     pthread_mutex_t lock;
 } qemu_fingerprint_device_t;
 
-<<<<<<< HEAD
-static uint64_t get_64bit_rand() {
-    // This should use a cryptographically-secure random number generator like arc4random().
-    // It should be generated inside of the TEE where possible. Here we just use something
-    // very simple.
-    return (((uint64_t) rand()) << 32) | ((uint64_t) rand());
-}
-=======
 /******************************************************************************/
->>>>>>> b82a006c
 
 static void saveFingerprint(worker_thread_t* listener, int idx) {
     ALOGD("----------------> %s -----------------> idx %d", __FUNCTION__, idx);
@@ -126,63 +101,11 @@
     ALOGD("Write fingerprint[%d] (0x%" PRIx64 ",0x%" PRIx64 ")", idx,
           listener->secureid[idx], listener->authenid[idx]);
 
-<<<<<<< HEAD
-/**
- * This is the communication channel from the HAL layer to fingerprintd.
- */
-static void listener_send_notice(emu_fingerprint_hal_device_t* dev)
-{
-    fingerprint_msg_t message = {0};
-    bool is_authentication = false;
-    bool is_valid_finger = false;
-    pthread_mutex_lock(&dev->listener.mutex);
-    if (dev->listener.state == STATE_ENROLL) {
-        message.type = FINGERPRINT_TEMPLATE_ENROLLING;
-        message.data.enroll.finger.fid = dev->listener.fingerid;
-        message.data.enroll.samples_remaining = 0;
-        dev->authenticator_id = get_64bit_rand();
-        dev->listener.state = STATE_SCAN;
-        if (!finger_already_enrolled(dev)) {
-            const int n = dev->listener.num_fingers_enrolled % MAX_NUM_FINGERS;
-            dev->listener.all_fingerids[n] = dev->listener.fingerid;
-            dev->listener.all_secureids[n] = dev->secure_user_id;
-            dev->listener.all_authenids[n] = dev->authenticator_id;
-            ++ dev->listener.num_fingers_enrolled;
-            save_fingerid(dev->listener.fp_write, dev->listener.fingerid, dev->secure_user_id,
-                          dev->authenticator_id);
-            is_valid_finger = true;
-        }
-    } else {
-        is_authentication = true;
-        is_valid_finger = finger_already_enrolled(dev);
-        message.type = FINGERPRINT_AUTHENTICATED;
-        message.data.authenticated.finger.gid = 0;
-        message.data.authenticated.finger.fid = is_valid_finger ? dev->listener.fingerid : 0;
-        message.data.authenticated.hat.version = HW_AUTH_TOKEN_VERSION;
-        message.data.authenticated.hat.authenticator_type = htobe32(HW_AUTH_FINGERPRINT);
-        message.data.authenticated.hat.challenge = dev->op_id;
-        message.data.authenticated.hat.authenticator_id = dev->authenticator_id;
-        message.data.authenticated.hat.user_id = dev->secure_user_id;
-        struct timespec ts;
-        clock_gettime(CLOCK_MONOTONIC, &ts);
-        message.data.authenticated.hat.timestamp =
-            htobe64((uint64_t)ts.tv_sec * 1000 + ts.tv_nsec / 1000000);
-    }
-    pthread_mutex_unlock(&dev->listener.mutex);
-
-    pthread_mutex_lock(&dev->lock);
-    if (is_authentication) {
-        fingerprint_msg_t acquired_message = {0};
-        acquired_message.type = FINGERPRINT_ACQUIRED;
-        message.data.acquired.acquired_info = FINGERPRINT_ACQUIRED_GOOD;
-        dev->device.notify(&acquired_message);
-=======
     if (fseek(fp, (idx) * sizeof(uint64_t), SEEK_SET) < 0) {
         ALOGE("Failed while seeking for fingerprint[%d] in emulator storage",
               idx);
         fclose(fp);
         return;
->>>>>>> b82a006c
     }
     int ns = fwrite(&listener->secureid[idx], sizeof(uint64_t), 1, fp);
     if (fseek(fp, (MAX_NUM_FINGERS + idx) * sizeof(uint64_t), SEEK_SET) < 0) {
@@ -196,36 +119,7 @@
         ALOGW("Corrupt emulator fingerprints storage; could not save "
               "fingerprints");
 
-<<<<<<< HEAD
-/**
- * This a very simple event loop for the fingerprint sensor. For a given state (enroll, scan),
- * this would receive events from the sensor and forward them to fingerprintd using the
- * notify() method.
- *
- * In this simple example, we open a qemu channel (a pipe) where the developer can inject events to
- * exercise the API and test application code.
- *
- * The scanner should remain in the scanning state until either an error occurs or the operation
- * completes.
- *
- * Recoverable errors such as EINTR should be handled locally;  they should not
- * be propagated unless there's something the user can do about it (e.g. "clean sensor"). Such
- * messages should go through the onAcquired() interface.
- *
- * If an unrecoverable error occurs, an acquired message (e.g. ACQUIRED_PARTIAL) should be sent,
- * followed by an error message (e.g. FINGERPRINT_ERROR_UNABLE_TO_PROCESS).
- *
- * Note that this event loop would typically run in TEE since it must interact with the sensor
- * hardware and handle raw fingerprint data and encrypted templates.  It is expected that
- * this code monitors the TEE for resulting events, such as enrollment and authentication status.
- * Here we just have a very simple event loop that monitors a qemu channel for pseudo events.
- */
-static void* listenerFunction(void* data)
-{
-    emu_fingerprint_hal_device_t* dev = (emu_fingerprint_hal_device_t*) data;
-=======
     fclose(fp);
->>>>>>> b82a006c
 
     return;
 }
@@ -241,40 +135,12 @@
         return;
     }
 
-<<<<<<< HEAD
-    int i;
-    for (i = 0; i < MAX_NUM_FINGERS; ++ i) {
-        dev->listener.all_fingerids[i] = 0;
-    }
-    //read registered fingerprint ids from /data/local/fingerprint.txt
-    //TODO: store it in a better location
-    dev->listener.num_fingers_enrolled = 0;
-    FILE* fp_stored = fopen(FINGERPRINT_TXT_FILENAME, "r");
-    if (fp_stored) {
-        while (1) {
-            int fingerid = 0;
-            uint64_t secureid = 0;
-            uint64_t authenid = 0;
-            if(fscanf(fp_stored, "%d %" SCNu64 " %" SCNu64, &fingerid, &secureid, &authenid) == 3) {
-                const int n = dev->listener.num_fingers_enrolled % MAX_NUM_FINGERS;
-                dev->listener.all_fingerids[n] = fingerid;
-                dev->listener.all_secureids[n] = secureid;
-                dev->listener.all_authenids[n] = authenid;
-                ++ dev->listener.num_fingers_enrolled;
-            } else {
-                break;
-            }
-        }
-        fclose(fp_stored);
-    }
-=======
     int ns = fread(listener->secureid, MAX_NUM_FINGERS * sizeof(uint64_t), 1,
                    fp);
     int na = fread(listener->authenid, MAX_NUM_FINGERS * sizeof(uint64_t), 1,
                    fp);
     if (ns != 1 || na != 1)
         ALOGW("Corrupt emulator fingerprints storage (read %d+%db)", ns, na);
->>>>>>> b82a006c
 
     int i = 0;
     for (i = 0; i < MAX_NUM_FINGERS; i++)
@@ -289,38 +155,35 @@
 /******************************************************************************/
 
 static uint64_t get_64bit_rand() {
+    // This should use a cryptographically-secure random number generator like arc4random().
+    // It should be generated inside of the TEE where possible. Here we just use something
+    // very simple.
     ALOGD("----------------> %s ----------------->", __FUNCTION__);
     uint64_t r = (((uint64_t)rand()) << 32) | ((uint64_t)rand());
     return r != 0 ? r : 1;
 }
 
 static uint64_t fingerprint_get_auth_id(struct fingerprint_device* device) {
-    qemu_fingerprint_device_t* qdev = (qemu_fingerprint_device_t*)device;
-    ALOGD("----------------> %s ----------------->", __FUNCTION__);
-    uint64_t authenticator_id = 0;
-    pthread_mutex_lock(&qdev->lock);
-    authenticator_id = qdev->authenticator_id;
-    pthread_mutex_unlock(&qdev->lock);
-
-<<<<<<< HEAD
-static uint64_t fingerprint_get_auth_id(struct fingerprint_device __unused *device) {
     // This should return the authentication_id generated when the fingerprint template database
     // was created.  Though this isn't expected to be secret, it is reasonable to expect it to be
     // cryptographically generated to avoid replay attacks.
-    emu_fingerprint_hal_device_t* dev = (emu_fingerprint_hal_device_t*) device;
-    return dev->authenticator_id;
-=======
+    qemu_fingerprint_device_t* qdev = (qemu_fingerprint_device_t*)device;
+    ALOGD("----------------> %s ----------------->", __FUNCTION__);
+    uint64_t authenticator_id = 0;
+    pthread_mutex_lock(&qdev->lock);
+    authenticator_id = qdev->authenticator_id;
+    pthread_mutex_unlock(&qdev->lock);
+
     return authenticator_id;
->>>>>>> b82a006c
 }
 
 static int fingerprint_set_active_group(struct fingerprint_device __unused *device, uint32_t gid,
         const char *path) {
-<<<<<<< HEAD
     // Groups are a future feature.  For now, the framework sends the profile owner's id (userid)
     // as the primary group id for the user.  This code should create a tuple (groupId, fingerId)
     // that represents a single fingerprint entity in the database.  For now we just generate
     // globally unique ids.
+    ALOGW("Setting active finger group not implemented");
     return 0;
 }
 
@@ -330,16 +193,8 @@
  * Actual authentication must happen in TEE and should be monitored in a separate thread
  * since this function is expected to return immediately.
  */
-static int fingerprint_authenticate(struct fingerprint_device __unused *device,
-    uint64_t __unused operation_id, __unused uint32_t gid)
-=======
-    ALOGW("Setting active finger group not implemented");
-    return 0;
-}
-
 static int fingerprint_authenticate(struct fingerprint_device *device,
     uint64_t operation_id, __unused uint32_t gid)
->>>>>>> b82a006c
 {
     qemu_fingerprint_device_t* qdev = (qemu_fingerprint_device_t*)device;
 
@@ -365,20 +220,15 @@
         uint32_t __unused gid,
         uint32_t __unused timeout_sec) {
     ALOGD("fingerprint_enroll");
-<<<<<<< HEAD
-    emu_fingerprint_hal_device_t* dev = (emu_fingerprint_hal_device_t*) device;
-    if (hat && hat->challenge == dev->challenge) {
-        // The secure_user_id retrieved from the auth token should be stored
-        // with the enrolled fingerprint template and returned in the auth result
-        // for a successful authentication with that finger.
-=======
     qemu_fingerprint_device_t* dev = (qemu_fingerprint_device_t*)device;
     if (!hat) {
         ALOGW("%s: null auth token", __func__);
         return -EPROTONOSUPPORT;
     }
     if (hat->challenge == dev->challenge) {
->>>>>>> b82a006c
+        // The secure_user_id retrieved from the auth token should be stored
+        // with the enrolled fingerprint template and returned in the auth result
+        // for a successful authentication with that finger.
         dev->secure_user_id = hat->user_id;
     } else {
         ALOGW("%s: invalid auth token", __func__);
@@ -411,49 +261,37 @@
  * propagated to the enroll step.
  */
 static uint64_t fingerprint_pre_enroll(struct fingerprint_device *device) {
-<<<<<<< HEAD
-    ALOGD("fingerprint_pre_enroll");
-    emu_fingerprint_hal_device_t* dev = (emu_fingerprint_hal_device_t*) device;
+    ALOGD("----------------> %s ----------------->", __FUNCTION__);
+    uint64_t challenge = 0;
+    qemu_fingerprint_device_t* qdev = (qemu_fingerprint_device_t*)device;
+
     // The challenge will typically be a cryptographically-secure key
     // coming from the TEE so it can be verified at a later step. For now we just generate a
     // random value.
-    dev->challenge = get_64bit_rand();
-    return dev->challenge;
+    challenge = get_64bit_rand();
+
+    pthread_mutex_lock(&qdev->lock);
+    qdev->challenge = challenge;
+    pthread_mutex_unlock(&qdev->lock);
+
+    return challenge;
+}
+
+static int fingerprint_post_enroll(struct fingerprint_device* device) {
+    ALOGD("----------------> %s ----------------->", __FUNCTION__);
+    qemu_fingerprint_device_t* qdev = (qemu_fingerprint_device_t*)device;
+
+    pthread_mutex_lock(&qdev->lock);
+    qdev->challenge = 0;
+    pthread_mutex_unlock(&qdev->lock);
+
+    return 0;
 }
 
 /**
  * Cancel is called by the framework to cancel an outstanding event.  This should *not* be called
  * by the driver since it will cause the framework to stop listening for fingerprints.
  */
-static int fingerprint_cancel(struct fingerprint_device __unused *device) {
-    ALOGD("fingerprint_cancel");
-    emu_fingerprint_hal_device_t* dev = (emu_fingerprint_hal_device_t*) device;
-    setListenerState(dev, STATE_IDLE);
-=======
-    ALOGD("----------------> %s ----------------->", __FUNCTION__);
-    uint64_t challenge = 0;
-    qemu_fingerprint_device_t* qdev = (qemu_fingerprint_device_t*)device;
-
-    challenge = get_64bit_rand();
-
-    pthread_mutex_lock(&qdev->lock);
-    qdev->challenge = challenge;
-    pthread_mutex_unlock(&qdev->lock);
-
-    return challenge;
-}
-
-static int fingerprint_post_enroll(struct fingerprint_device* device) {
-    ALOGD("----------------> %s ----------------->", __FUNCTION__);
-    qemu_fingerprint_device_t* qdev = (qemu_fingerprint_device_t*)device;
-
-    pthread_mutex_lock(&qdev->lock);
-    qdev->challenge = 0;
-    pthread_mutex_unlock(&qdev->lock);
-
-    return 0;
-}
-
 static int fingerprint_cancel(struct fingerprint_device *device) {
     ALOGD("----------------> %s ----------------->", __FUNCTION__);
     qemu_fingerprint_device_t* qdev = (qemu_fingerprint_device_t*)device;
@@ -468,7 +306,6 @@
 
     device->notify(&msg);
 
->>>>>>> b82a006c
     return 0;
 }
 
@@ -682,6 +519,29 @@
     return state;
 }
 
+/**
+ * This a very simple event loop for the fingerprint sensor. For a given state (enroll, scan),
+ * this would receive events from the sensor and forward them to fingerprintd using the
+ * notify() method.
+ *
+ * In this simple example, we open a qemu channel (a pipe) where the developer can inject events to
+ * exercise the API and test application code.
+ *
+ * The scanner should remain in the scanning state until either an error occurs or the operation
+ * completes.
+ *
+ * Recoverable errors such as EINTR should be handled locally;  they should not
+ * be propagated unless there's something the user can do about it (e.g. "clean sensor"). Such
+ * messages should go through the onAcquired() interface.
+ *
+ * If an unrecoverable error occurs, an acquired message (e.g. ACQUIRED_PARTIAL) should be sent,
+ * followed by an error message (e.g. FINGERPRINT_ERROR_UNABLE_TO_PROCESS).
+ *
+ * Note that this event loop would typically run in TEE since it must interact with the sensor
+ * hardware and handle raw fingerprint data and encrypted templates.  It is expected that
+ * this code monitors the TEE for resulting events, such as enrollment and authentication status.
+ * Here we just have a very simple event loop that monitors a qemu channel for pseudo events.
+ */
 static void* listenerFunction(void* data) {
     ALOGD("----------------> %s ----------------->", __FUNCTION__);
     qemu_fingerprint_device_t* qdev = (qemu_fingerprint_device_t*)data;
@@ -779,35 +639,6 @@
         return -EINVAL;
     }
 
-<<<<<<< HEAD
-    emu_fingerprint_hal_device_t *dev = malloc(sizeof(emu_fingerprint_hal_device_t));
-    memset(dev, 0, sizeof(emu_fingerprint_hal_device_t));
-
-    dev->device.common.tag = HARDWARE_DEVICE_TAG;
-    dev->device.common.version = HARDWARE_MODULE_API_VERSION(2, 0);
-    dev->device.common.module = (struct hw_module_t*) module;
-    dev->device.common.close = fingerprint_close;
-    dev->device.pre_enroll = fingerprint_pre_enroll;
-    dev->device.enroll = fingerprint_enroll;
-    dev->device.get_authenticator_id = fingerprint_get_auth_id;
-    dev->device.set_active_group = fingerprint_set_active_group;
-    dev->device.authenticate = fingerprint_authenticate;
-    dev->device.cancel = fingerprint_cancel;
-    dev->device.enumerate = fingerprint_enumerate;
-    dev->device.remove = fingerprint_remove;
-    dev->device.set_notify = set_notify_callback;
-    dev->device.notify = NULL;
-
-    // This is typically a cryptographically-secure token generated when the private fingerprint
-    // template database is created.  For simplicity of this driver, we store a recognizable value.
-    //
-    // Real devices should *not* use this token!
-    dev->authenticator_id = 0xdeadbeef;
-
-    pthread_mutex_init(&dev->lock, NULL);
-    createListenerThread(dev);
-    *device = (hw_device_t*) dev;
-=======
     qemu_fingerprint_device_t* qdev = (qemu_fingerprint_device_t*)calloc(
             1, sizeof(qemu_fingerprint_device_t));
     if (qdev == NULL) {
@@ -843,7 +674,6 @@
     // "Inheritance" / casting
     *device = &qdev->device.common;
 
->>>>>>> b82a006c
     return 0;
 }
 
