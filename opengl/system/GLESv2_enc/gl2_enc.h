// Generated Code - DO NOT EDIT !!
// generated by 'emugen'

#ifndef GUARD_gl2_encoder_context_t
#define GUARD_gl2_encoder_context_t

#include "IOStream.h"
#include "gl2_client_context.h"


#include <string.h>
#include "glUtils.h"
#include "GL2EncoderUtils.h"

struct gl2_encoder_context_t : public gl2_client_context_t {

	IOStream *m_stream;

	gl2_encoder_context_t(IOStream *stream);
<<<<<<< HEAD


};

#if 0
extern "C" {
	void glActiveTexture_enc(void *self , GLenum texture);
	void glAttachShader_enc(void *self , GLuint program, GLuint shader);
	void glBindAttribLocation_enc(void *self , GLuint program, GLuint index, const GLchar* name);
	void glBindBuffer_enc(void *self , GLenum target, GLuint buffer);
	void glBindFramebuffer_enc(void *self , GLenum target, GLuint framebuffer);
	void glBindRenderbuffer_enc(void *self , GLenum target, GLuint renderbuffer);
	void glBindTexture_enc(void *self , GLenum target, GLuint texture);
	void glBlendColor_enc(void *self , GLclampf red, GLclampf green, GLclampf blue, GLclampf alpha);
	void glBlendEquation_enc(void *self , GLenum mode);
	void glBlendEquationSeparate_enc(void *self , GLenum modeRGB, GLenum modeAlpha);
	void glBlendFunc_enc(void *self , GLenum sfactor, GLenum dfactor);
	void glBlendFuncSeparate_enc(void *self , GLenum srcRGB, GLenum dstRGB, GLenum srcAlpha, GLenum dstAlpha);
	void glBufferData_enc(void *self , GLenum target, GLsizeiptr size, const GLvoid* data, GLenum usage);
	void glBufferSubData_enc(void *self , GLenum target, GLintptr offset, GLsizeiptr size, const GLvoid* data);
	GLenum glCheckFramebufferStatus_enc(void *self , GLenum target);
	void glClear_enc(void *self , GLbitfield mask);
	void glClearColor_enc(void *self , GLclampf red, GLclampf green, GLclampf blue, GLclampf alpha);
	void glClearDepthf_enc(void *self , GLclampf depth);
	void glClearStencil_enc(void *self , GLint s);
	void glColorMask_enc(void *self , GLboolean red, GLboolean green, GLboolean blue, GLboolean alpha);
	void glCompileShader_enc(void *self , GLuint shader);
	void glCompressedTexImage2D_enc(void *self , GLenum target, GLint level, GLenum internalformat, GLsizei width, GLsizei height, GLint border, GLsizei imageSize, const GLvoid* data);
	void glCompressedTexSubImage2D_enc(void *self , GLenum target, GLint level, GLint xoffset, GLint yoffset, GLsizei width, GLsizei height, GLenum format, GLsizei imageSize, const GLvoid* data);
	void glCopyTexImage2D_enc(void *self , GLenum target, GLint level, GLenum internalformat, GLint x, GLint y, GLsizei width, GLsizei height, GLint border);
	void glCopyTexSubImage2D_enc(void *self , GLenum target, GLint level, GLint xoffset, GLint yoffset, GLint x, GLint y, GLsizei width, GLsizei height);
	GLuint glCreateProgram_enc(void *self );
	GLuint glCreateShader_enc(void *self , GLenum type);
	void glCullFace_enc(void *self , GLenum mode);
	void glDeleteBuffers_enc(void *self , GLsizei n, const GLuint* buffers);
	void glDeleteFramebuffers_enc(void *self , GLsizei n, const GLuint* framebuffers);
	void glDeleteProgram_enc(void *self , GLuint program);
	void glDeleteRenderbuffers_enc(void *self , GLsizei n, const GLuint* renderbuffers);
	void glDeleteShader_enc(void *self , GLuint shader);
	void glDeleteTextures_enc(void *self , GLsizei n, const GLuint* textures);
	void glDepthFunc_enc(void *self , GLenum func);
	void glDepthMask_enc(void *self , GLboolean flag);
	void glDepthRangef_enc(void *self , GLclampf zNear, GLclampf zFar);
	void glDetachShader_enc(void *self , GLuint program, GLuint shader);
	void glDisable_enc(void *self , GLenum cap);
	void glDisableVertexAttribArray_enc(void *self , GLuint index);
	void glDrawArrays_enc(void *self , GLenum mode, GLint first, GLsizei count);
	void glDrawElements_enc(void *self , GLenum mode, GLsizei count, GLenum type, const GLvoid* indices);
	void glEnable_enc(void *self , GLenum cap);
	void glEnableVertexAttribArray_enc(void *self , GLuint index);
	void glFinish_enc(void *self );
	void glFlush_enc(void *self );
	void glFramebufferRenderbuffer_enc(void *self , GLenum target, GLenum attachment, GLenum renderbuffertarget, GLuint renderbuffer);
	void glFramebufferTexture2D_enc(void *self , GLenum target, GLenum attachment, GLenum textarget, GLuint texture, GLint level);
	void glFrontFace_enc(void *self , GLenum mode);
	void glGenBuffers_enc(void *self , GLsizei n, GLuint* buffers);
	void glGenerateMipmap_enc(void *self , GLenum target);
	void glGenFramebuffers_enc(void *self , GLsizei n, GLuint* framebuffers);
	void glGenRenderbuffers_enc(void *self , GLsizei n, GLuint* renderbuffers);
	void glGenTextures_enc(void *self , GLsizei n, GLuint* textures);
	void glGetActiveAttrib_enc(void *self , GLuint program, GLuint index, GLsizei bufsize, GLsizei* length, GLint* size, GLenum* type, GLchar* name);
	void glGetActiveUniform_enc(void *self , GLuint program, GLuint index, GLsizei bufsize, GLsizei* length, GLint* size, GLenum* type, GLchar* name);
	void glGetAttachedShaders_enc(void *self , GLuint program, GLsizei maxcount, GLsizei* count, GLuint* shaders);
	int glGetAttribLocation_enc(void *self , GLuint program, const GLchar* name);
	void glGetBooleanv_enc(void *self , GLenum pname, GLboolean* params);
	void glGetBufferParameteriv_enc(void *self , GLenum target, GLenum pname, GLint* params);
	GLenum glGetError_enc(void *self );
	void glGetFloatv_enc(void *self , GLenum pname, GLfloat* params);
	void glGetFramebufferAttachmentParameteriv_enc(void *self , GLenum target, GLenum attachment, GLenum pname, GLint* params);
	void glGetIntegerv_enc(void *self , GLenum pname, GLint* params);
	void glGetProgramiv_enc(void *self , GLuint program, GLenum pname, GLint* params);
	void glGetProgramInfoLog_enc(void *self , GLuint program, GLsizei bufsize, GLsizei* length, GLchar* infolog);
	void glGetRenderbufferParameteriv_enc(void *self , GLenum target, GLenum pname, GLint* params);
	void glGetShaderiv_enc(void *self , GLuint shader, GLenum pname, GLint* params);
	void glGetShaderInfoLog_enc(void *self , GLuint shader, GLsizei bufsize, GLsizei* length, GLchar* infolog);
	void glGetShaderPrecisionFormat_enc(void *self , GLenum shadertype, GLenum precisiontype, GLint* range, GLint* precision);
	void glGetShaderSource_enc(void *self , GLuint shader, GLsizei bufsize, GLsizei* length, GLchar* source);
	const GLubyte* glGetString_enc(void *self , GLenum name);
	void glGetTexParameterfv_enc(void *self , GLenum target, GLenum pname, GLfloat* params);
	void glGetTexParameteriv_enc(void *self , GLenum target, GLenum pname, GLint* params);
	void glGetUniformfv_enc(void *self , GLuint program, GLint location, GLfloat* params);
	void glGetUniformiv_enc(void *self , GLuint program, GLint location, GLint* params);
	int glGetUniformLocation_enc(void *self , GLuint program, const GLchar* name);
	void glGetVertexAttribfv_enc(void *self , GLuint index, GLenum pname, GLfloat* params);
	void glGetVertexAttribiv_enc(void *self , GLuint index, GLenum pname, GLint* params);
	void glGetVertexAttribPointerv_enc(void *self , GLuint index, GLenum pname, GLvoid** pointer);
	void glHint_enc(void *self , GLenum target, GLenum mode);
	GLboolean glIsBuffer_enc(void *self , GLuint buffer);
	GLboolean glIsEnabled_enc(void *self , GLenum cap);
	GLboolean glIsFramebuffer_enc(void *self , GLuint framebuffer);
	GLboolean glIsProgram_enc(void *self , GLuint program);
	GLboolean glIsRenderbuffer_enc(void *self , GLuint renderbuffer);
	GLboolean glIsShader_enc(void *self , GLuint shader);
	GLboolean glIsTexture_enc(void *self , GLuint texture);
	void glLineWidth_enc(void *self , GLfloat width);
	void glLinkProgram_enc(void *self , GLuint program);
	void glPixelStorei_enc(void *self , GLenum pname, GLint param);
	void glPolygonOffset_enc(void *self , GLfloat factor, GLfloat units);
	void glReadPixels_enc(void *self , GLint x, GLint y, GLsizei width, GLsizei height, GLenum format, GLenum type, GLvoid* pixels);
	void glReleaseShaderCompiler_enc(void *self );
	void glRenderbufferStorage_enc(void *self , GLenum target, GLenum internalformat, GLsizei width, GLsizei height);
	void glSampleCoverage_enc(void *self , GLclampf value, GLboolean invert);
	void glScissor_enc(void *self , GLint x, GLint y, GLsizei width, GLsizei height);
	void glShaderBinary_enc(void *self , GLsizei n, const GLuint* shaders, GLenum binaryformat, const GLvoid* binary, GLsizei length);
	void glShaderSource_enc(void *self , GLuint shader, GLsizei count, const GLchar* const* string, const GLint* length);
	void glStencilFunc_enc(void *self , GLenum func, GLint ref, GLuint mask);
	void glStencilFuncSeparate_enc(void *self , GLenum face, GLenum func, GLint ref, GLuint mask);
	void glStencilMask_enc(void *self , GLuint mask);
	void glStencilMaskSeparate_enc(void *self , GLenum face, GLuint mask);
	void glStencilOp_enc(void *self , GLenum fail, GLenum zfail, GLenum zpass);
	void glStencilOpSeparate_enc(void *self , GLenum face, GLenum fail, GLenum zfail, GLenum zpass);
	void glTexImage2D_enc(void *self , GLenum target, GLint level, GLint internalformat, GLsizei width, GLsizei height, GLint border, GLenum format, GLenum type, const GLvoid* pixels);
	void glTexParameterf_enc(void *self , GLenum target, GLenum pname, GLfloat param);
	void glTexParameterfv_enc(void *self , GLenum target, GLenum pname, const GLfloat* params);
	void glTexParameteri_enc(void *self , GLenum target, GLenum pname, GLint param);
	void glTexParameteriv_enc(void *self , GLenum target, GLenum pname, const GLint* params);
	void glTexSubImage2D_enc(void *self , GLenum target, GLint level, GLint xoffset, GLint yoffset, GLsizei width, GLsizei height, GLenum format, GLenum type, const GLvoid* pixels);
	void glUniform1f_enc(void *self , GLint location, GLfloat x);
	void glUniform1fv_enc(void *self , GLint location, GLsizei count, const GLfloat* v);
	void glUniform1i_enc(void *self , GLint location, GLint x);
	void glUniform1iv_enc(void *self , GLint location, GLsizei count, const GLint* v);
	void glUniform2f_enc(void *self , GLint location, GLfloat x, GLfloat y);
	void glUniform2fv_enc(void *self , GLint location, GLsizei count, const GLfloat* v);
	void glUniform2i_enc(void *self , GLint location, GLint x, GLint y);
	void glUniform2iv_enc(void *self , GLint location, GLsizei count, const GLint* v);
	void glUniform3f_enc(void *self , GLint location, GLfloat x, GLfloat y, GLfloat z);
	void glUniform3fv_enc(void *self , GLint location, GLsizei count, const GLfloat* v);
	void glUniform3i_enc(void *self , GLint location, GLint x, GLint y, GLint z);
	void glUniform3iv_enc(void *self , GLint location, GLsizei count, const GLint* v);
	void glUniform4f_enc(void *self , GLint location, GLfloat x, GLfloat y, GLfloat z, GLfloat w);
	void glUniform4fv_enc(void *self , GLint location, GLsizei count, const GLfloat* v);
	void glUniform4i_enc(void *self , GLint location, GLint x, GLint y, GLint z, GLint w);
	void glUniform4iv_enc(void *self , GLint location, GLsizei count, const GLint* v);
	void glUniformMatrix2fv_enc(void *self , GLint location, GLsizei count, GLboolean transpose, const GLfloat* value);
	void glUniformMatrix3fv_enc(void *self , GLint location, GLsizei count, GLboolean transpose, const GLfloat* value);
	void glUniformMatrix4fv_enc(void *self , GLint location, GLsizei count, GLboolean transpose, const GLfloat* value);
	void glUseProgram_enc(void *self , GLuint program);
	void glValidateProgram_enc(void *self , GLuint program);
	void glVertexAttrib1f_enc(void *self , GLuint indx, GLfloat x);
	void glVertexAttrib1fv_enc(void *self , GLuint indx, const GLfloat* values);
	void glVertexAttrib2f_enc(void *self , GLuint indx, GLfloat x, GLfloat y);
	void glVertexAttrib2fv_enc(void *self , GLuint indx, const GLfloat* values);
	void glVertexAttrib3f_enc(void *self , GLuint indx, GLfloat x, GLfloat y, GLfloat z);
	void glVertexAttrib3fv_enc(void *self , GLuint indx, const GLfloat* values);
	void glVertexAttrib4f_enc(void *self , GLuint indx, GLfloat x, GLfloat y, GLfloat z, GLfloat w);
	void glVertexAttrib4fv_enc(void *self , GLuint indx, const GLfloat* values);
	void glVertexAttribPointer_enc(void *self , GLuint indx, GLint size, GLenum type, GLboolean normalized, GLsizei stride, const GLvoid* ptr);
	void glViewport_enc(void *self , GLint x, GLint y, GLsizei width, GLsizei height);
	void glEGLImageTargetTexture2DOES_enc(void *self , GLenum target, GLeglImageOES image);
	void glEGLImageTargetRenderbufferStorageOES_enc(void *self , GLenum target, GLeglImageOES image);
	void glGetProgramBinaryOES_enc(void *self , GLuint program, GLsizei bufSize, GLsizei* length, GLenum* binaryFormat, GLvoid* binary);
	void glProgramBinaryOES_enc(void *self , GLuint program, GLenum binaryFormat, const GLvoid* binary, GLint length);
	void* glMapBufferOES_enc(void *self , GLenum target, GLenum access);
	GLboolean glUnmapBufferOES_enc(void *self , GLenum target);
	void glTexImage3DOES_enc(void *self , GLenum target, GLint level, GLenum internalformat, GLsizei width, GLsizei height, GLsizei depth, GLint border, GLenum format, GLenum type, const GLvoid* pixels);
	void glTexSubImage3DOES_enc(void *self , GLenum target, GLint level, GLint xoffset, GLint yoffset, GLint zoffset, GLsizei width, GLsizei height, GLsizei depth, GLenum format, GLenum type, const GLvoid* pixels);
	void glCopyTexSubImage3DOES_enc(void *self , GLenum target, GLint level, GLint xoffset, GLint yoffset, GLint zoffset, GLint x, GLint y, GLsizei width, GLsizei height);
	void glCompressedTexImage3DOES_enc(void *self , GLenum target, GLint level, GLenum internalformat, GLsizei width, GLsizei height, GLsizei depth, GLint border, GLsizei imageSize, const GLvoid* data);
	void glCompressedTexSubImage3DOES_enc(void *self , GLenum target, GLint level, GLint xoffset, GLint yoffset, GLint zoffset, GLsizei width, GLsizei height, GLsizei depth, GLenum format, GLsizei imageSize, const GLvoid* data);
	void glFramebufferTexture3DOES_enc(void *self , GLenum target, GLenum attachment, GLenum textarget, GLuint texture, GLint level, GLint zoffset);
	void glBindVertexArrayOES_enc(void *self , GLuint array);
	void glDeleteVertexArraysOES_enc(void *self , GLsizei n, const GLuint* arrays);
	void glGenVertexArraysOES_enc(void *self , GLsizei n, GLuint* arrays);
	GLboolean glIsVertexArrayOES_enc(void *self , GLuint array);
	void glDiscardFramebufferEXT_enc(void *self , GLenum target, GLsizei numAttachments, const GLenum* attachments);
	void glMultiDrawArraysEXT_enc(void *self , GLenum mode, const GLint* first, const GLsizei* count, GLsizei primcount);
	void glMultiDrawElementsEXT_enc(void *self , GLenum mode, const GLsizei* count, GLenum type, const GLvoid* const* indices, GLsizei primcount);
	void glGetPerfMonitorGroupsAMD_enc(void *self , GLint* numGroups, GLsizei groupsSize, GLuint* groups);
	void glGetPerfMonitorCountersAMD_enc(void *self , GLuint group, GLint* numCounters, GLint* maxActiveCounters, GLsizei counterSize, GLuint* counters);
	void glGetPerfMonitorGroupStringAMD_enc(void *self , GLuint group, GLsizei bufSize, GLsizei* length, GLchar* groupString);
	void glGetPerfMonitorCounterStringAMD_enc(void *self , GLuint group, GLuint counter, GLsizei bufSize, GLsizei* length, GLchar* counterString);
	void glGetPerfMonitorCounterInfoAMD_enc(void *self , GLuint group, GLuint counter, GLenum pname, GLvoid* data);
	void glGenPerfMonitorsAMD_enc(void *self , GLsizei n, GLuint* monitors);
	void glDeletePerfMonitorsAMD_enc(void *self , GLsizei n, GLuint* monitors);
	void glSelectPerfMonitorCountersAMD_enc(void *self , GLuint monitor, GLboolean enable, GLuint group, GLint numCounters, GLuint* countersList);
	void glBeginPerfMonitorAMD_enc(void *self , GLuint monitor);
	void glEndPerfMonitorAMD_enc(void *self , GLuint monitor);
	void glGetPerfMonitorCounterDataAMD_enc(void *self , GLuint monitor, GLenum pname, GLsizei dataSize, GLuint* data, GLint* bytesWritten);
	void glRenderbufferStorageMultisampleIMG_enc(void *self , GLenum target, GLsizei samples, GLenum internalformat, GLsizei width, GLsizei height);
	void glFramebufferTexture2DMultisampleIMG_enc(void *self , GLenum target, GLenum attachment, GLenum textarget, GLuint texture, GLint level, GLsizei samples);
	void glDeleteFencesNV_enc(void *self , GLsizei n, const GLuint* fences);
	void glGenFencesNV_enc(void *self , GLsizei n, GLuint* fences);
	GLboolean glIsFenceNV_enc(void *self , GLuint fence);
	GLboolean glTestFenceNV_enc(void *self , GLuint fence);
	void glGetFenceivNV_enc(void *self , GLuint fence, GLenum pname, GLint* params);
	void glFinishFenceNV_enc(void *self , GLuint fence);
	void glSetFenceNV_enc(void *self , GLuint fence, GLenum condition);
	void glCoverageMaskNV_enc(void *self , GLboolean mask);
	void glCoverageOperationNV_enc(void *self , GLenum operation);
	void glGetDriverControlsQCOM_enc(void *self , GLint* num, GLsizei size, GLuint* driverControls);
	void glGetDriverControlStringQCOM_enc(void *self , GLuint driverControl, GLsizei bufSize, GLsizei* length, GLchar* driverControlString);
	void glEnableDriverControlQCOM_enc(void *self , GLuint driverControl);
	void glDisableDriverControlQCOM_enc(void *self , GLuint driverControl);
	void glExtGetTexturesQCOM_enc(void *self , GLuint* textures, GLint maxTextures, GLint* numTextures);
	void glExtGetBuffersQCOM_enc(void *self , GLuint* buffers, GLint maxBuffers, GLint* numBuffers);
	void glExtGetRenderbuffersQCOM_enc(void *self , GLuint* renderbuffers, GLint maxRenderbuffers, GLint* numRenderbuffers);
	void glExtGetFramebuffersQCOM_enc(void *self , GLuint* framebuffers, GLint maxFramebuffers, GLint* numFramebuffers);
	void glExtGetTexLevelParameterivQCOM_enc(void *self , GLuint texture, GLenum face, GLint level, GLenum pname, GLint* params);
	void glExtTexObjectStateOverrideiQCOM_enc(void *self , GLenum target, GLenum pname, GLint param);
	void glExtGetTexSubImageQCOM_enc(void *self , GLenum target, GLint level, GLint xoffset, GLint yoffset, GLint zoffset, GLsizei width, GLsizei height, GLsizei depth, GLenum format, GLenum type, GLvoid* texels);
	void glExtGetBufferPointervQCOM_enc(void *self , GLenum target, GLvoidptr* params);
	void glExtGetShadersQCOM_enc(void *self , GLuint* shaders, GLint maxShaders, GLint* numShaders);
	void glExtGetProgramsQCOM_enc(void *self , GLuint* programs, GLint maxPrograms, GLint* numPrograms);
	GLboolean glExtIsProgramBinaryQCOM_enc(void *self , GLuint program);
	void glExtGetProgramBinarySourceQCOM_enc(void *self , GLuint program, GLenum shadertype, GLchar* source, GLint* length);
	void glStartTilingQCOM_enc(void *self , GLuint x, GLuint y, GLuint width, GLuint height, GLbitfield preserveMask);
	void glEndTilingQCOM_enc(void *self , GLbitfield preserveMask);
	void glVertexAttribPointerData_enc(void *self , GLuint indx, GLint size, GLenum type, GLboolean normalized, GLsizei stride, void* data, GLuint datalen);
	void glVertexAttribPointerOffset_enc(void *self , GLuint indx, GLint size, GLenum type, GLboolean normalized, GLsizei stride, GLuint offset);
	void glDrawElementsOffset_enc(void *self , GLenum mode, GLsizei count, GLenum type, GLuint offset);
	void glDrawElementsData_enc(void *self , GLenum mode, GLsizei count, GLenum type, void* data, GLuint datalen);
	void glGetCompressedTextureFormats_enc(void *self , int count, GLint* formats);
	void glShaderString_enc(void *self , GLuint shader, const GLchar* string, GLsizei len);
	int glFinishRoundTrip_enc(void *self );
=======
>>>>>>> 5a7d8f2d
};

#endif  // GUARD_gl2_encoder_context_t<|MERGE_RESOLUTION|>--- conflicted
+++ resolved
@@ -17,223 +17,6 @@
 	IOStream *m_stream;
 
 	gl2_encoder_context_t(IOStream *stream);
-<<<<<<< HEAD
-
-
-};
-
-#if 0
-extern "C" {
-	void glActiveTexture_enc(void *self , GLenum texture);
-	void glAttachShader_enc(void *self , GLuint program, GLuint shader);
-	void glBindAttribLocation_enc(void *self , GLuint program, GLuint index, const GLchar* name);
-	void glBindBuffer_enc(void *self , GLenum target, GLuint buffer);
-	void glBindFramebuffer_enc(void *self , GLenum target, GLuint framebuffer);
-	void glBindRenderbuffer_enc(void *self , GLenum target, GLuint renderbuffer);
-	void glBindTexture_enc(void *self , GLenum target, GLuint texture);
-	void glBlendColor_enc(void *self , GLclampf red, GLclampf green, GLclampf blue, GLclampf alpha);
-	void glBlendEquation_enc(void *self , GLenum mode);
-	void glBlendEquationSeparate_enc(void *self , GLenum modeRGB, GLenum modeAlpha);
-	void glBlendFunc_enc(void *self , GLenum sfactor, GLenum dfactor);
-	void glBlendFuncSeparate_enc(void *self , GLenum srcRGB, GLenum dstRGB, GLenum srcAlpha, GLenum dstAlpha);
-	void glBufferData_enc(void *self , GLenum target, GLsizeiptr size, const GLvoid* data, GLenum usage);
-	void glBufferSubData_enc(void *self , GLenum target, GLintptr offset, GLsizeiptr size, const GLvoid* data);
-	GLenum glCheckFramebufferStatus_enc(void *self , GLenum target);
-	void glClear_enc(void *self , GLbitfield mask);
-	void glClearColor_enc(void *self , GLclampf red, GLclampf green, GLclampf blue, GLclampf alpha);
-	void glClearDepthf_enc(void *self , GLclampf depth);
-	void glClearStencil_enc(void *self , GLint s);
-	void glColorMask_enc(void *self , GLboolean red, GLboolean green, GLboolean blue, GLboolean alpha);
-	void glCompileShader_enc(void *self , GLuint shader);
-	void glCompressedTexImage2D_enc(void *self , GLenum target, GLint level, GLenum internalformat, GLsizei width, GLsizei height, GLint border, GLsizei imageSize, const GLvoid* data);
-	void glCompressedTexSubImage2D_enc(void *self , GLenum target, GLint level, GLint xoffset, GLint yoffset, GLsizei width, GLsizei height, GLenum format, GLsizei imageSize, const GLvoid* data);
-	void glCopyTexImage2D_enc(void *self , GLenum target, GLint level, GLenum internalformat, GLint x, GLint y, GLsizei width, GLsizei height, GLint border);
-	void glCopyTexSubImage2D_enc(void *self , GLenum target, GLint level, GLint xoffset, GLint yoffset, GLint x, GLint y, GLsizei width, GLsizei height);
-	GLuint glCreateProgram_enc(void *self );
-	GLuint glCreateShader_enc(void *self , GLenum type);
-	void glCullFace_enc(void *self , GLenum mode);
-	void glDeleteBuffers_enc(void *self , GLsizei n, const GLuint* buffers);
-	void glDeleteFramebuffers_enc(void *self , GLsizei n, const GLuint* framebuffers);
-	void glDeleteProgram_enc(void *self , GLuint program);
-	void glDeleteRenderbuffers_enc(void *self , GLsizei n, const GLuint* renderbuffers);
-	void glDeleteShader_enc(void *self , GLuint shader);
-	void glDeleteTextures_enc(void *self , GLsizei n, const GLuint* textures);
-	void glDepthFunc_enc(void *self , GLenum func);
-	void glDepthMask_enc(void *self , GLboolean flag);
-	void glDepthRangef_enc(void *self , GLclampf zNear, GLclampf zFar);
-	void glDetachShader_enc(void *self , GLuint program, GLuint shader);
-	void glDisable_enc(void *self , GLenum cap);
-	void glDisableVertexAttribArray_enc(void *self , GLuint index);
-	void glDrawArrays_enc(void *self , GLenum mode, GLint first, GLsizei count);
-	void glDrawElements_enc(void *self , GLenum mode, GLsizei count, GLenum type, const GLvoid* indices);
-	void glEnable_enc(void *self , GLenum cap);
-	void glEnableVertexAttribArray_enc(void *self , GLuint index);
-	void glFinish_enc(void *self );
-	void glFlush_enc(void *self );
-	void glFramebufferRenderbuffer_enc(void *self , GLenum target, GLenum attachment, GLenum renderbuffertarget, GLuint renderbuffer);
-	void glFramebufferTexture2D_enc(void *self , GLenum target, GLenum attachment, GLenum textarget, GLuint texture, GLint level);
-	void glFrontFace_enc(void *self , GLenum mode);
-	void glGenBuffers_enc(void *self , GLsizei n, GLuint* buffers);
-	void glGenerateMipmap_enc(void *self , GLenum target);
-	void glGenFramebuffers_enc(void *self , GLsizei n, GLuint* framebuffers);
-	void glGenRenderbuffers_enc(void *self , GLsizei n, GLuint* renderbuffers);
-	void glGenTextures_enc(void *self , GLsizei n, GLuint* textures);
-	void glGetActiveAttrib_enc(void *self , GLuint program, GLuint index, GLsizei bufsize, GLsizei* length, GLint* size, GLenum* type, GLchar* name);
-	void glGetActiveUniform_enc(void *self , GLuint program, GLuint index, GLsizei bufsize, GLsizei* length, GLint* size, GLenum* type, GLchar* name);
-	void glGetAttachedShaders_enc(void *self , GLuint program, GLsizei maxcount, GLsizei* count, GLuint* shaders);
-	int glGetAttribLocation_enc(void *self , GLuint program, const GLchar* name);
-	void glGetBooleanv_enc(void *self , GLenum pname, GLboolean* params);
-	void glGetBufferParameteriv_enc(void *self , GLenum target, GLenum pname, GLint* params);
-	GLenum glGetError_enc(void *self );
-	void glGetFloatv_enc(void *self , GLenum pname, GLfloat* params);
-	void glGetFramebufferAttachmentParameteriv_enc(void *self , GLenum target, GLenum attachment, GLenum pname, GLint* params);
-	void glGetIntegerv_enc(void *self , GLenum pname, GLint* params);
-	void glGetProgramiv_enc(void *self , GLuint program, GLenum pname, GLint* params);
-	void glGetProgramInfoLog_enc(void *self , GLuint program, GLsizei bufsize, GLsizei* length, GLchar* infolog);
-	void glGetRenderbufferParameteriv_enc(void *self , GLenum target, GLenum pname, GLint* params);
-	void glGetShaderiv_enc(void *self , GLuint shader, GLenum pname, GLint* params);
-	void glGetShaderInfoLog_enc(void *self , GLuint shader, GLsizei bufsize, GLsizei* length, GLchar* infolog);
-	void glGetShaderPrecisionFormat_enc(void *self , GLenum shadertype, GLenum precisiontype, GLint* range, GLint* precision);
-	void glGetShaderSource_enc(void *self , GLuint shader, GLsizei bufsize, GLsizei* length, GLchar* source);
-	const GLubyte* glGetString_enc(void *self , GLenum name);
-	void glGetTexParameterfv_enc(void *self , GLenum target, GLenum pname, GLfloat* params);
-	void glGetTexParameteriv_enc(void *self , GLenum target, GLenum pname, GLint* params);
-	void glGetUniformfv_enc(void *self , GLuint program, GLint location, GLfloat* params);
-	void glGetUniformiv_enc(void *self , GLuint program, GLint location, GLint* params);
-	int glGetUniformLocation_enc(void *self , GLuint program, const GLchar* name);
-	void glGetVertexAttribfv_enc(void *self , GLuint index, GLenum pname, GLfloat* params);
-	void glGetVertexAttribiv_enc(void *self , GLuint index, GLenum pname, GLint* params);
-	void glGetVertexAttribPointerv_enc(void *self , GLuint index, GLenum pname, GLvoid** pointer);
-	void glHint_enc(void *self , GLenum target, GLenum mode);
-	GLboolean glIsBuffer_enc(void *self , GLuint buffer);
-	GLboolean glIsEnabled_enc(void *self , GLenum cap);
-	GLboolean glIsFramebuffer_enc(void *self , GLuint framebuffer);
-	GLboolean glIsProgram_enc(void *self , GLuint program);
-	GLboolean glIsRenderbuffer_enc(void *self , GLuint renderbuffer);
-	GLboolean glIsShader_enc(void *self , GLuint shader);
-	GLboolean glIsTexture_enc(void *self , GLuint texture);
-	void glLineWidth_enc(void *self , GLfloat width);
-	void glLinkProgram_enc(void *self , GLuint program);
-	void glPixelStorei_enc(void *self , GLenum pname, GLint param);
-	void glPolygonOffset_enc(void *self , GLfloat factor, GLfloat units);
-	void glReadPixels_enc(void *self , GLint x, GLint y, GLsizei width, GLsizei height, GLenum format, GLenum type, GLvoid* pixels);
-	void glReleaseShaderCompiler_enc(void *self );
-	void glRenderbufferStorage_enc(void *self , GLenum target, GLenum internalformat, GLsizei width, GLsizei height);
-	void glSampleCoverage_enc(void *self , GLclampf value, GLboolean invert);
-	void glScissor_enc(void *self , GLint x, GLint y, GLsizei width, GLsizei height);
-	void glShaderBinary_enc(void *self , GLsizei n, const GLuint* shaders, GLenum binaryformat, const GLvoid* binary, GLsizei length);
-	void glShaderSource_enc(void *self , GLuint shader, GLsizei count, const GLchar* const* string, const GLint* length);
-	void glStencilFunc_enc(void *self , GLenum func, GLint ref, GLuint mask);
-	void glStencilFuncSeparate_enc(void *self , GLenum face, GLenum func, GLint ref, GLuint mask);
-	void glStencilMask_enc(void *self , GLuint mask);
-	void glStencilMaskSeparate_enc(void *self , GLenum face, GLuint mask);
-	void glStencilOp_enc(void *self , GLenum fail, GLenum zfail, GLenum zpass);
-	void glStencilOpSeparate_enc(void *self , GLenum face, GLenum fail, GLenum zfail, GLenum zpass);
-	void glTexImage2D_enc(void *self , GLenum target, GLint level, GLint internalformat, GLsizei width, GLsizei height, GLint border, GLenum format, GLenum type, const GLvoid* pixels);
-	void glTexParameterf_enc(void *self , GLenum target, GLenum pname, GLfloat param);
-	void glTexParameterfv_enc(void *self , GLenum target, GLenum pname, const GLfloat* params);
-	void glTexParameteri_enc(void *self , GLenum target, GLenum pname, GLint param);
-	void glTexParameteriv_enc(void *self , GLenum target, GLenum pname, const GLint* params);
-	void glTexSubImage2D_enc(void *self , GLenum target, GLint level, GLint xoffset, GLint yoffset, GLsizei width, GLsizei height, GLenum format, GLenum type, const GLvoid* pixels);
-	void glUniform1f_enc(void *self , GLint location, GLfloat x);
-	void glUniform1fv_enc(void *self , GLint location, GLsizei count, const GLfloat* v);
-	void glUniform1i_enc(void *self , GLint location, GLint x);
-	void glUniform1iv_enc(void *self , GLint location, GLsizei count, const GLint* v);
-	void glUniform2f_enc(void *self , GLint location, GLfloat x, GLfloat y);
-	void glUniform2fv_enc(void *self , GLint location, GLsizei count, const GLfloat* v);
-	void glUniform2i_enc(void *self , GLint location, GLint x, GLint y);
-	void glUniform2iv_enc(void *self , GLint location, GLsizei count, const GLint* v);
-	void glUniform3f_enc(void *self , GLint location, GLfloat x, GLfloat y, GLfloat z);
-	void glUniform3fv_enc(void *self , GLint location, GLsizei count, const GLfloat* v);
-	void glUniform3i_enc(void *self , GLint location, GLint x, GLint y, GLint z);
-	void glUniform3iv_enc(void *self , GLint location, GLsizei count, const GLint* v);
-	void glUniform4f_enc(void *self , GLint location, GLfloat x, GLfloat y, GLfloat z, GLfloat w);
-	void glUniform4fv_enc(void *self , GLint location, GLsizei count, const GLfloat* v);
-	void glUniform4i_enc(void *self , GLint location, GLint x, GLint y, GLint z, GLint w);
-	void glUniform4iv_enc(void *self , GLint location, GLsizei count, const GLint* v);
-	void glUniformMatrix2fv_enc(void *self , GLint location, GLsizei count, GLboolean transpose, const GLfloat* value);
-	void glUniformMatrix3fv_enc(void *self , GLint location, GLsizei count, GLboolean transpose, const GLfloat* value);
-	void glUniformMatrix4fv_enc(void *self , GLint location, GLsizei count, GLboolean transpose, const GLfloat* value);
-	void glUseProgram_enc(void *self , GLuint program);
-	void glValidateProgram_enc(void *self , GLuint program);
-	void glVertexAttrib1f_enc(void *self , GLuint indx, GLfloat x);
-	void glVertexAttrib1fv_enc(void *self , GLuint indx, const GLfloat* values);
-	void glVertexAttrib2f_enc(void *self , GLuint indx, GLfloat x, GLfloat y);
-	void glVertexAttrib2fv_enc(void *self , GLuint indx, const GLfloat* values);
-	void glVertexAttrib3f_enc(void *self , GLuint indx, GLfloat x, GLfloat y, GLfloat z);
-	void glVertexAttrib3fv_enc(void *self , GLuint indx, const GLfloat* values);
-	void glVertexAttrib4f_enc(void *self , GLuint indx, GLfloat x, GLfloat y, GLfloat z, GLfloat w);
-	void glVertexAttrib4fv_enc(void *self , GLuint indx, const GLfloat* values);
-	void glVertexAttribPointer_enc(void *self , GLuint indx, GLint size, GLenum type, GLboolean normalized, GLsizei stride, const GLvoid* ptr);
-	void glViewport_enc(void *self , GLint x, GLint y, GLsizei width, GLsizei height);
-	void glEGLImageTargetTexture2DOES_enc(void *self , GLenum target, GLeglImageOES image);
-	void glEGLImageTargetRenderbufferStorageOES_enc(void *self , GLenum target, GLeglImageOES image);
-	void glGetProgramBinaryOES_enc(void *self , GLuint program, GLsizei bufSize, GLsizei* length, GLenum* binaryFormat, GLvoid* binary);
-	void glProgramBinaryOES_enc(void *self , GLuint program, GLenum binaryFormat, const GLvoid* binary, GLint length);
-	void* glMapBufferOES_enc(void *self , GLenum target, GLenum access);
-	GLboolean glUnmapBufferOES_enc(void *self , GLenum target);
-	void glTexImage3DOES_enc(void *self , GLenum target, GLint level, GLenum internalformat, GLsizei width, GLsizei height, GLsizei depth, GLint border, GLenum format, GLenum type, const GLvoid* pixels);
-	void glTexSubImage3DOES_enc(void *self , GLenum target, GLint level, GLint xoffset, GLint yoffset, GLint zoffset, GLsizei width, GLsizei height, GLsizei depth, GLenum format, GLenum type, const GLvoid* pixels);
-	void glCopyTexSubImage3DOES_enc(void *self , GLenum target, GLint level, GLint xoffset, GLint yoffset, GLint zoffset, GLint x, GLint y, GLsizei width, GLsizei height);
-	void glCompressedTexImage3DOES_enc(void *self , GLenum target, GLint level, GLenum internalformat, GLsizei width, GLsizei height, GLsizei depth, GLint border, GLsizei imageSize, const GLvoid* data);
-	void glCompressedTexSubImage3DOES_enc(void *self , GLenum target, GLint level, GLint xoffset, GLint yoffset, GLint zoffset, GLsizei width, GLsizei height, GLsizei depth, GLenum format, GLsizei imageSize, const GLvoid* data);
-	void glFramebufferTexture3DOES_enc(void *self , GLenum target, GLenum attachment, GLenum textarget, GLuint texture, GLint level, GLint zoffset);
-	void glBindVertexArrayOES_enc(void *self , GLuint array);
-	void glDeleteVertexArraysOES_enc(void *self , GLsizei n, const GLuint* arrays);
-	void glGenVertexArraysOES_enc(void *self , GLsizei n, GLuint* arrays);
-	GLboolean glIsVertexArrayOES_enc(void *self , GLuint array);
-	void glDiscardFramebufferEXT_enc(void *self , GLenum target, GLsizei numAttachments, const GLenum* attachments);
-	void glMultiDrawArraysEXT_enc(void *self , GLenum mode, const GLint* first, const GLsizei* count, GLsizei primcount);
-	void glMultiDrawElementsEXT_enc(void *self , GLenum mode, const GLsizei* count, GLenum type, const GLvoid* const* indices, GLsizei primcount);
-	void glGetPerfMonitorGroupsAMD_enc(void *self , GLint* numGroups, GLsizei groupsSize, GLuint* groups);
-	void glGetPerfMonitorCountersAMD_enc(void *self , GLuint group, GLint* numCounters, GLint* maxActiveCounters, GLsizei counterSize, GLuint* counters);
-	void glGetPerfMonitorGroupStringAMD_enc(void *self , GLuint group, GLsizei bufSize, GLsizei* length, GLchar* groupString);
-	void glGetPerfMonitorCounterStringAMD_enc(void *self , GLuint group, GLuint counter, GLsizei bufSize, GLsizei* length, GLchar* counterString);
-	void glGetPerfMonitorCounterInfoAMD_enc(void *self , GLuint group, GLuint counter, GLenum pname, GLvoid* data);
-	void glGenPerfMonitorsAMD_enc(void *self , GLsizei n, GLuint* monitors);
-	void glDeletePerfMonitorsAMD_enc(void *self , GLsizei n, GLuint* monitors);
-	void glSelectPerfMonitorCountersAMD_enc(void *self , GLuint monitor, GLboolean enable, GLuint group, GLint numCounters, GLuint* countersList);
-	void glBeginPerfMonitorAMD_enc(void *self , GLuint monitor);
-	void glEndPerfMonitorAMD_enc(void *self , GLuint monitor);
-	void glGetPerfMonitorCounterDataAMD_enc(void *self , GLuint monitor, GLenum pname, GLsizei dataSize, GLuint* data, GLint* bytesWritten);
-	void glRenderbufferStorageMultisampleIMG_enc(void *self , GLenum target, GLsizei samples, GLenum internalformat, GLsizei width, GLsizei height);
-	void glFramebufferTexture2DMultisampleIMG_enc(void *self , GLenum target, GLenum attachment, GLenum textarget, GLuint texture, GLint level, GLsizei samples);
-	void glDeleteFencesNV_enc(void *self , GLsizei n, const GLuint* fences);
-	void glGenFencesNV_enc(void *self , GLsizei n, GLuint* fences);
-	GLboolean glIsFenceNV_enc(void *self , GLuint fence);
-	GLboolean glTestFenceNV_enc(void *self , GLuint fence);
-	void glGetFenceivNV_enc(void *self , GLuint fence, GLenum pname, GLint* params);
-	void glFinishFenceNV_enc(void *self , GLuint fence);
-	void glSetFenceNV_enc(void *self , GLuint fence, GLenum condition);
-	void glCoverageMaskNV_enc(void *self , GLboolean mask);
-	void glCoverageOperationNV_enc(void *self , GLenum operation);
-	void glGetDriverControlsQCOM_enc(void *self , GLint* num, GLsizei size, GLuint* driverControls);
-	void glGetDriverControlStringQCOM_enc(void *self , GLuint driverControl, GLsizei bufSize, GLsizei* length, GLchar* driverControlString);
-	void glEnableDriverControlQCOM_enc(void *self , GLuint driverControl);
-	void glDisableDriverControlQCOM_enc(void *self , GLuint driverControl);
-	void glExtGetTexturesQCOM_enc(void *self , GLuint* textures, GLint maxTextures, GLint* numTextures);
-	void glExtGetBuffersQCOM_enc(void *self , GLuint* buffers, GLint maxBuffers, GLint* numBuffers);
-	void glExtGetRenderbuffersQCOM_enc(void *self , GLuint* renderbuffers, GLint maxRenderbuffers, GLint* numRenderbuffers);
-	void glExtGetFramebuffersQCOM_enc(void *self , GLuint* framebuffers, GLint maxFramebuffers, GLint* numFramebuffers);
-	void glExtGetTexLevelParameterivQCOM_enc(void *self , GLuint texture, GLenum face, GLint level, GLenum pname, GLint* params);
-	void glExtTexObjectStateOverrideiQCOM_enc(void *self , GLenum target, GLenum pname, GLint param);
-	void glExtGetTexSubImageQCOM_enc(void *self , GLenum target, GLint level, GLint xoffset, GLint yoffset, GLint zoffset, GLsizei width, GLsizei height, GLsizei depth, GLenum format, GLenum type, GLvoid* texels);
-	void glExtGetBufferPointervQCOM_enc(void *self , GLenum target, GLvoidptr* params);
-	void glExtGetShadersQCOM_enc(void *self , GLuint* shaders, GLint maxShaders, GLint* numShaders);
-	void glExtGetProgramsQCOM_enc(void *self , GLuint* programs, GLint maxPrograms, GLint* numPrograms);
-	GLboolean glExtIsProgramBinaryQCOM_enc(void *self , GLuint program);
-	void glExtGetProgramBinarySourceQCOM_enc(void *self , GLuint program, GLenum shadertype, GLchar* source, GLint* length);
-	void glStartTilingQCOM_enc(void *self , GLuint x, GLuint y, GLuint width, GLuint height, GLbitfield preserveMask);
-	void glEndTilingQCOM_enc(void *self , GLbitfield preserveMask);
-	void glVertexAttribPointerData_enc(void *self , GLuint indx, GLint size, GLenum type, GLboolean normalized, GLsizei stride, void* data, GLuint datalen);
-	void glVertexAttribPointerOffset_enc(void *self , GLuint indx, GLint size, GLenum type, GLboolean normalized, GLsizei stride, GLuint offset);
-	void glDrawElementsOffset_enc(void *self , GLenum mode, GLsizei count, GLenum type, GLuint offset);
-	void glDrawElementsData_enc(void *self , GLenum mode, GLsizei count, GLenum type, void* data, GLuint datalen);
-	void glGetCompressedTextureFormats_enc(void *self , int count, GLint* formats);
-	void glShaderString_enc(void *self , GLuint shader, const GLchar* string, GLsizei len);
-	int glFinishRoundTrip_enc(void *self );
-=======
->>>>>>> 5a7d8f2d
 };
 
 #endif  // GUARD_gl2_encoder_context_t