# Android fstab file.
#<src>                                                  <mnt_point>         <type>    <mnt_flags and options>                              <fs_mgr_flags>
# The filesystem that contains the filesystem checker binary (typically /system) cannot
# specify MF_CHECK, and must come before any filesystems that do specify MF_CHECK
<<<<<<< HEAD
/dev/block/vdc                                          /data               ext4      noatime,nosuid,nodev,nomblk_io_submit,errors=panic   wait,check,quota,fileencryption=aes-256-xts:aes-256-cts,reservedsize=128M
/devices/*/block/vdf                                    auto                auto      defaults                                             voldmanaged=sdcard:auto,encryptable=userdata
=======
/dev/block/vdc                                          /data               ext4      noatime,nosuid,nodev,nomblk_io_submit,errors=panic   wait,check,quota,forceencrypt=/dev/block/vdd,reservedsize=128M
/devices/*/block/vdf                                    auto                auto      defaults                                             voldmanaged=sdcard:auto,encryptable=userdata
/dev/block/zram0                                    none               swap        defaults                                              zramsize=75%
>>>>>>> 6e7f24da
<|MERGE_RESOLUTION|>--- conflicted
+++ resolved
@@ -2,11 +2,6 @@
 #<src>                                                  <mnt_point>         <type>    <mnt_flags and options>                              <fs_mgr_flags>
 # The filesystem that contains the filesystem checker binary (typically /system) cannot
 # specify MF_CHECK, and must come before any filesystems that do specify MF_CHECK
-<<<<<<< HEAD
 /dev/block/vdc                                          /data               ext4      noatime,nosuid,nodev,nomblk_io_submit,errors=panic   wait,check,quota,fileencryption=aes-256-xts:aes-256-cts,reservedsize=128M
 /devices/*/block/vdf                                    auto                auto      defaults                                             voldmanaged=sdcard:auto,encryptable=userdata
-=======
-/dev/block/vdc                                          /data               ext4      noatime,nosuid,nodev,nomblk_io_submit,errors=panic   wait,check,quota,forceencrypt=/dev/block/vdd,reservedsize=128M
-/devices/*/block/vdf                                    auto                auto      defaults                                             voldmanaged=sdcard:auto,encryptable=userdata
-/dev/block/zram0                                    none               swap        defaults                                              zramsize=75%
->>>>>>> 6e7f24da
+/dev/block/zram0                                    none               swap        defaults                                              zramsize=75%