--- conflicted
+++ resolved
@@ -4,10 +4,5 @@
 # specify MF_CHECK, and must come before any filesystems that do specify MF_CHECK
 /dev/block/vda                                          /system             ext4      ro                                                   wait
 /dev/block/vdb                                          /cache              ext4      noatime,nosuid,nodev,nomblk_io_submit,errors=panic   wait
-<<<<<<< HEAD
-/dev/block/vdc                                          /data               ext4      noatime,nosuid,nodev,nomblk_io_submit,errors=panic   wait,check,quota
-/devices/*/block/vdd                                    auto                auto      defaults                                             voldmanaged=sdcard:auto,encryptable=userdata
-=======
 /dev/block/vdc                                          /data               ext4      noatime,nosuid,nodev,nomblk_io_submit,errors=panic   wait,check,quota,forceencrypt=/dev/block/vdd
-/devices/*/block/vde                                    auto                auto      defaults                                             voldmanaged=sdcard:auto,encryptable=userdata
->>>>>>> c2e4b09a
+/devices/*/block/vde                                    auto                auto      defaults                                             voldmanaged=sdcard:auto,encryptable=userdata